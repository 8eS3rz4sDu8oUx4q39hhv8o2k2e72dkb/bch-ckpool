--- conflicted
+++ resolved
@@ -653,7 +653,6 @@
 	mutex_unlock(&cdata->sender_lock);
 }
 
-<<<<<<< HEAD
 static bool client_exists(cdata_t *cdata, const int64_t id)
 {
 	client_instance_t *client;
@@ -665,21 +664,6 @@
 	return !!client;
 }
 
-static client_instance_t *ref_client_by_id(cdata_t *cdata, int64_t id)
-{
-	client_instance_t *client;
-
-	ck_wlock(&cdata->lock);
-	HASH_FIND_I64(cdata->clients, &id, client);
-	if (client)
-		__inc_instance_ref(client);
-	ck_wunlock(&cdata->lock);
-
-	return client;
-}
-
-=======
->>>>>>> 7c0db692
 static void passthrough_client(cdata_t *cdata, client_instance_t *client)
 {
 	char *buf;
