/*
 * Copyright 2014-2015 Con Kolivas
 *
 * This program is free software; you can redistribute it and/or modify it
 * under the terms of the GNU General Public License as published by the Free
 * Software Foundation; either version 3 of the License, or (at your option)
 * any later version.  See COPYING for more details.
 */

#include "config.h"

#include <arpa/inet.h>
#include <sys/socket.h>
#include <sys/stat.h>
#include <sys/time.h>
#include <sys/types.h>
#include <dirent.h>
#include <fcntl.h>
#include <math.h>
#include <string.h>
#include <unistd.h>

#include "ckpool.h"
#include "libckpool.h"
#include "bitcoin.h"
#include "sha2.h"
#include "stratifier.h"
#include "uthash.h"
#include "utlist.h"
#include "api.h"

/* Consistent across all pool instances */
static const char *workpadding = "000000800000000000000000000000000000000000000000000000000000000000000000000000000000000080020000";
static const char *scriptsig_header = "01000000010000000000000000000000000000000000000000000000000000000000000000ffffffff";
static uchar scriptsig_header_bin[41];

/* Add unaccounted shares when they arrive, remove them with each update of
 * rolling stats. */
struct pool_stats {
	tv_t start_time;
	ts_t last_update;

	int workers;
	int users;
	int disconnected;

	/* Absolute shares stats */
	int64_t unaccounted_shares;
	int64_t accounted_shares;

	/* Cycle of 32 to determine which users to dump stats on */
	uint8_t userstats_cycle;

	/* Shares per second for 1/5/15/60 minute rolling averages */
	double sps1;
	double sps5;
	double sps15;
	double sps60;

	/* Diff shares stats */
	int64_t unaccounted_diff_shares;
	int64_t accounted_diff_shares;
	int64_t unaccounted_rejects;
	int64_t accounted_rejects;

	/* Diff shares per second for 1/5/15... minute rolling averages */
	double dsps1;
	double dsps5;
	double dsps15;
	double dsps60;
	double dsps360;
	double dsps1440;
	double dsps10080;
};

typedef struct pool_stats pool_stats_t;

struct workbase {
	/* Hash table data */
	UT_hash_handle hh;
	int64_t id;
	char idstring[20];

	ts_t gentime;

	/* GBT/shared variables */
	char target[68];
	double diff;
	double network_diff;
	uint32_t version;
	uint32_t curtime;
	char prevhash[68];
	char ntime[12];
	uint32_t ntime32;
	char bbversion[12];
	char nbit[12];
	uint64_t coinbasevalue;
	int height;
	char *flags;
	int transactions;
	char *txn_data;
	char *txn_hashes;
	int merkles;
	char merklehash[16][68];
	char merklebin[16][32];
	json_t *merkle_array;

	/* Template variables, lengths are binary lengths! */
	char *coinb1; // coinbase1
	uchar *coinb1bin;
	int coinb1len; // length of above

	char enonce1const[32]; // extranonce1 section that is constant
	uchar enonce1constbin[16];
	int enonce1constlen; // length of above - usually zero unless proxying
	int enonce1varlen; // length of unique extranonce1 string for each worker - usually 8

	int enonce2varlen; // length of space left for extranonce2 - usually 8 unless proxying

	char *coinb2; // coinbase2
	uchar *coinb2bin;
	int coinb2len; // length of above

	/* Cached header binary */
	char headerbin[112];

	char *logdir;

	ckpool_t *ckp;
	bool proxy; /* This workbase is proxied work */
};

typedef struct workbase workbase_t;

struct json_params {
	json_t *method;
	json_t *params;
	json_t *id_val;
	int64_t client_id;
};

typedef struct json_params json_params_t;

/* Stratum json messages with their associated client id */
struct smsg {
	json_t *json_msg;
	int64_t client_id;
};

typedef struct smsg smsg_t;

struct user_instance;
struct worker_instance;
struct stratum_instance;

typedef struct user_instance user_instance_t;
typedef struct worker_instance worker_instance_t;
typedef struct stratum_instance stratum_instance_t;

struct user_instance {
	UT_hash_handle hh;
	char username[128];
	int id;
	char *secondaryuserid;
	bool btcaddress;

	/* A linked list of all connected instances of this user */
	stratum_instance_t *clients;

	/* A linked list of all connected workers of this user */
	worker_instance_t *worker_instances;

	int workers;

	double best_diff; /* Best share found by this user */

	double dsps1; /* Diff shares per second, 1 minute rolling average */
	double dsps5; /* ... 5 minute ... */
	double dsps60;/* etc */
	double dsps1440;
	double dsps10080;
	tv_t last_share;
	tv_t last_update;

	bool authorised; /* Has this username ever been authorised? */
	time_t auth_time;
	time_t failed_authtime; /* Last time this username failed to authorise */
	int auth_backoff; /* How long to reject any auth attempts since last failure */
	bool throttled; /* Have we begun rejecting auth attempts */
};

/* Combined data from workers with the same workername */
struct worker_instance {
	user_instance_t *user_instance;
	char *workername;

	worker_instance_t *next;
	worker_instance_t *prev;

	double dsps1;
	double dsps5;
	double dsps60;
	double dsps1440;
	tv_t last_share;
	tv_t last_update;
	time_t start_time;

	double best_diff; /* Best share found by this worker */
	int mindiff; /* User chosen mindiff */

	bool idle;
	bool notified_idle;
};

typedef struct stratifier_data sdata_t;

typedef struct proxy_base proxy_t;

/* Per client stratum instance == workers */
struct stratum_instance {
	UT_hash_handle hh;
	int64_t id;

	stratum_instance_t *next;
	stratum_instance_t *prev;

	/* Reference count for when this instance is used outside of the
	 * instance_lock */
	int ref;

	char enonce1[32];
	uchar enonce1bin[16];
	char enonce1var[12];
	uint64_t enonce1_64;
	int session_id;

	int64_t diff; /* Current diff */
	int64_t old_diff; /* Previous diff */
	int64_t diff_change_job_id; /* Last job_id we changed diff */
	double dsps1; /* Diff shares per second, 1 minute rolling average */
	double dsps5; /* ... 5 minute ... */
	double dsps60;/* etc */
	double dsps1440;
	double dsps10080;
	tv_t ldc; /* Last diff change */
	int ssdc; /* Shares since diff change */
	tv_t first_share;
	tv_t last_share;
	time_t first_invalid; /* Time of first invalid in run of non stale rejects */
	time_t start_time;

	char address[INET6_ADDRSTRLEN];
	bool subscribed;
	bool authorising; /* In progress, protected by instance_lock */
	bool authorised;
	bool dropped;
	bool idle;
	int reject;	/* Indicator that this client is having a run of rejects
			 * or other problem and should be dropped lazily if
			 * this is set to 2 */

	bool reconnect; /* Do we need to send this client a reconnect message */
	time_t reconnect_request; /* The time we sent a reconnect message */

	user_instance_t *user_instance;
	worker_instance_t *worker_instance;

	char *useragent;
	char *workername;
	int user_id;
	int server; /* Which server is this instance bound to */

	ckpool_t *ckp;

	time_t last_txns; /* Last time this worker requested txn hashes */
	time_t disconnected_time; /* Time this instance disconnected */

	int64_t suggest_diff; /* Stratum client suggested diff */
	double best_diff; /* Best share found by this instance */

	sdata_t *sdata; /* Which sdata this client is bound to */
	proxy_t *proxy; /* Proxy this is bound to in proxy mode */
	int proxyid; /* Which proxy id  */
	int subproxyid; /* Which subproxy */
};

struct share {
	UT_hash_handle hh;
	uchar hash[32];
	int64_t workbase_id;
};

typedef struct share share_t;

struct proxy_base {
	UT_hash_handle hh;
	UT_hash_handle sh; /* For subproxy hashlist */
	proxy_t *next; /* For retired subproxies */
	proxy_t *prev;
	int id;
	int subid;

	/* Priority has the user id encoded in the high bits if it's not a
	 * global proxy. */
	int64_t priority;

	bool global; /* Is this a global proxy */
	int userid; /* Userid for non global proxies */

	double diff;

	char url[128];
	char auth[128];
	char pass[128];
	char enonce1[32];
	uchar enonce1bin[16];
	int enonce1constlen;
	int enonce1varlen;

	int nonce2len;
	int enonce2varlen;

	bool subscribed;
	bool notified;

	int64_t clients; /* Incrementing client count */
	int64_t max_clients; /* Maximum number of clients per subproxy */
	int64_t bound_clients; /* Currently actively bound clients */
	int64_t combined_clients; /* Total clients of all subproxies of a parent proxy */
	int64_t headroom; /* Temporary variable when calculating how many more clients can bind */

	int subproxy_count; /* Number of subproxies */
	proxy_t *parent; /* Parent proxy of each subproxy */
	proxy_t *subproxies; /* Hashlist of subproxies sorted by subid */
	sdata_t *sdata; /* Unique stratifer data for each subproxy */
	bool dead;
};

typedef struct session session_t;

struct session {
	UT_hash_handle hh;
	int session_id;
	uint64_t enonce1_64;
	int64_t client_id;
	int userid;
	time_t added;
};

struct stratifier_data {
	ckpool_t *ckp;

	char pubkeytxnbin[25];
	char donkeytxnbin[25];

	pool_stats_t stats;
	/* Protects changes to pool stats */
	mutex_t stats_lock;

	/* Serialises sends/receives to ckdb if possible */
	mutex_t ckdb_lock;

	bool ckdb_offline;
	bool verbose;

	uint64_t enonce1_64;

	/* For protecting the hashtable data */
	cklock_t workbase_lock;

	/* For the hashtable of all workbases */
	workbase_t *workbases;
	workbase_t *current_workbase;
	int workbases_generated;

	int64_t workbase_id;
	int64_t blockchange_id;
	int session_id;
	char lasthash[68];
	char lastswaphash[68];

	ckmsgq_t *ssends;	// Stratum sends
	ckmsgq_t *srecvs;	// Stratum receives
	ckmsgq_t *ckdbq;	// ckdb
	ckmsgq_t *sshareq;	// Stratum share sends
	ckmsgq_t *sauthq;	// Stratum authorisations
	ckmsgq_t *stxnq;	// Transaction requests

	int user_instance_id;

	stratum_instance_t *stratum_instances;
	stratum_instance_t *recycled_instances;

	int stratum_generated;
	int disconnected_generated;
	session_t *disconnected_sessions;

	user_instance_t *user_instances;

	/* Protects both stratum and user instances */
	cklock_t instance_lock;

	share_t *shares;
	mutex_t share_lock;

	int64_t shares_generated;

	/* Linked list of block solves, added to during submission, removed on
	 * accept/reject. It is likely we only ever have one solve on here but
	 * you never know... */
	mutex_t block_lock;
	ckmsg_t *block_solves;

	/* Generator message priority */
	int gen_priority;

	int proxy_count; /* Total proxies generated (not necessarily still alive) */
	proxy_t *proxy; /* Current proxy in use */
	proxy_t *proxies; /* Hashlist of all proxies */
	mutex_t proxy_lock; /* Protects all proxy data */
	proxy_t *subproxy; /* Which subproxy this sdata belongs to in proxy mode */
};

typedef struct json_entry json_entry_t;

struct json_entry {
	json_entry_t *next;
	json_entry_t *prev;
	json_t *val;
};

/* Priority levels for generator messages */
#define GEN_LAX 0
#define GEN_NORMAL 1
#define GEN_PRIORITY 2

#define ID_AUTH 0
#define ID_WORKINFO 1
#define ID_AGEWORKINFO 2
#define ID_SHARES 3
#define ID_SHAREERR 4
#define ID_POOLSTATS 5
#define ID_WORKERSTATS 6
#define ID_BLOCK 7
#define ID_ADDRAUTH 8
#define ID_HEARTBEAT 9

static const char *ckdb_ids[] = {
	"authorise",
	"workinfo",
	"ageworkinfo",
	"shares",
	"shareerror",
	"poolstats",
	"workerstats",
	"block",
	"addrauth",
	"heartbeat"
};

/* For storing a set of messages within another lock, allowing us to dump them
 * to the log outside of lock */
static void add_msg_entry(char_entry_t **entries, char **buf)
{
	char_entry_t *entry = ckalloc(sizeof(char_entry_t));

	entry->buf = *buf;
	*buf = NULL;
	DL_APPEND(*entries, entry);
}

static void notice_msg_entries(char_entry_t **entries)
{
	char_entry_t *entry, *tmpentry;

	DL_FOREACH_SAFE(*entries, entry, tmpentry) {
		DL_DELETE(*entries, entry);
		LOGNOTICE("%s", entry->buf);
		free(entry->buf);
		free(entry);
	}
}

static void generate_coinbase(const ckpool_t *ckp, workbase_t *wb)
{
	uint64_t *u64, g64, d64 = 0;
	sdata_t *sdata = ckp->data;
	char header[228];
	int len, ofs = 0;
	ts_t now;

	/* Set fixed length coinb1 arrays to be more than enough */
	wb->coinb1 = ckzalloc(256);
	wb->coinb1bin = ckzalloc(128);

	/* Strings in wb should have been zero memset prior. Generate binary
	 * templates first, then convert to hex */
	memcpy(wb->coinb1bin, scriptsig_header_bin, 41);
	ofs += 41; // Fixed header length;

	ofs++; // Script length is filled in at the end @wb->coinb1bin[41];

	/* Put block height at start of template */
	len = ser_number(wb->coinb1bin + ofs, wb->height);
	ofs += len;

	/* Followed by flag */
	len = strlen(wb->flags) / 2;
	wb->coinb1bin[ofs++] = len;
	hex2bin(wb->coinb1bin + ofs, wb->flags, len);
	ofs += len;

	/* Followed by timestamp */
	ts_realtime(&now);
	len = ser_number(wb->coinb1bin + ofs, now.tv_sec);
	ofs += len;

	/* Followed by our unique randomiser based on the nsec timestamp */
	len = ser_number(wb->coinb1bin + ofs, now.tv_nsec);
	ofs += len;

	wb->enonce1varlen = ckp->nonce1length;
	wb->enonce2varlen = ckp->nonce2length;
	wb->coinb1bin[ofs++] = wb->enonce1varlen + wb->enonce2varlen;

	wb->coinb1len = ofs;

	len = wb->coinb1len - 41;

	len += wb->enonce1varlen;
	len += wb->enonce2varlen;

	wb->coinb2bin = ckzalloc(256);
	memcpy(wb->coinb2bin, "\x0a\x63\x6b\x70\x6f\x6f\x6c", 7);
	wb->coinb2len = 7;
	if (ckp->btcsig) {
		int siglen = strlen(ckp->btcsig);

		LOGDEBUG("Len %d sig %s", siglen, ckp->btcsig);
		if (siglen) {
			wb->coinb2bin[wb->coinb2len++] = siglen;
			memcpy(wb->coinb2bin + wb->coinb2len, ckp->btcsig, siglen);
			wb->coinb2len += siglen;
		}
	}
	len += wb->coinb2len;

	wb->coinb1bin[41] = len - 1; /* Set the length now */
	__bin2hex(wb->coinb1, wb->coinb1bin, wb->coinb1len);
	LOGDEBUG("Coinb1: %s", wb->coinb1);
	/* Coinbase 1 complete */

	memcpy(wb->coinb2bin + wb->coinb2len, "\xff\xff\xff\xff", 4);
	wb->coinb2len += 4;

	// Generation value
	g64 = wb->coinbasevalue;
	if (ckp->donvalid) {
		d64 = g64 / 200; // 0.5% donation
		g64 -= d64; // To guarantee integers add up to the original coinbasevalue
		wb->coinb2bin[wb->coinb2len++] = 2; // 2 transactions
	} else
		wb->coinb2bin[wb->coinb2len++] = 1; // 2 transactions

	u64 = (uint64_t *)&wb->coinb2bin[wb->coinb2len];
	*u64 = htole64(g64);
	wb->coinb2len += 8;

	wb->coinb2bin[wb->coinb2len++] = 25;
	memcpy(wb->coinb2bin + wb->coinb2len, sdata->pubkeytxnbin, 25);
	wb->coinb2len += 25;

	if (ckp->donvalid) {
		u64 = (uint64_t *)&wb->coinb2bin[wb->coinb2len];
		*u64 = htole64(d64);
		wb->coinb2len += 8;

		wb->coinb2bin[wb->coinb2len++] = 25;
		memcpy(wb->coinb2bin + wb->coinb2len, sdata->donkeytxnbin, 25);
		wb->coinb2len += 25;
	}

	wb->coinb2len += 4; // Blank lock

	wb->coinb2 = bin2hex(wb->coinb2bin, wb->coinb2len);
	LOGDEBUG("Coinb2: %s", wb->coinb2);
	/* Coinbase 2 complete */

	snprintf(header, 225, "%s%s%s%s%s%s%s",
		 wb->bbversion, wb->prevhash,
		 "0000000000000000000000000000000000000000000000000000000000000000",
		 wb->ntime, wb->nbit,
		 "00000000", /* nonce */
		 workpadding);
	LOGDEBUG("Header: %s", header);
	hex2bin(wb->headerbin, header, 112);
}

static void stratum_broadcast_update(sdata_t *sdata, const workbase_t *wb, bool clean);

static void clear_workbase(workbase_t *wb)
{
	free(wb->flags);
	free(wb->txn_data);
	free(wb->txn_hashes);
	free(wb->logdir);
	free(wb->coinb1bin);
	free(wb->coinb1);
	free(wb->coinb2bin);
	free(wb->coinb2);
	json_decref(wb->merkle_array);
	free(wb);
}

/* Remove all shares with a workbase id less than wb_id for block changes */
static void purge_share_hashtable(sdata_t *sdata, const int64_t wb_id)
{
	share_t *share, *tmp;
	int purged = 0;

	mutex_lock(&sdata->share_lock);
	HASH_ITER(hh, sdata->shares, share, tmp) {
		if (share->workbase_id < wb_id) {
			HASH_DEL(sdata->shares, share);
			dealloc(share);
			purged++;
		}
	}
	mutex_unlock(&sdata->share_lock);

	if (purged)
		LOGINFO("Cleared %d shares from share hashtable", purged);
}

/* Remove all shares with a workbase id == wb_id being discarded */
static void age_share_hashtable(sdata_t *sdata, const int64_t wb_id)
{
	share_t *share, *tmp;
	int aged = 0;

	mutex_lock(&sdata->share_lock);
	HASH_ITER(hh, sdata->shares, share, tmp) {
		if (share->workbase_id == wb_id) {
			HASH_DEL(sdata->shares, share);
			dealloc(share);
			aged++;
		}
	}
	mutex_unlock(&sdata->share_lock);

	if (aged)
		LOGINFO("Aged %d shares from share hashtable", aged);
}

static char *status_chars = "|/-\\";

/* Absorbs the json and generates a ckdb json message, logs it to the ckdb
 * log and returns the malloced message. */
static char *ckdb_msg(ckpool_t *ckp, json_t *val, const int idtype)
{
	char *json_msg = json_dumps(val, JSON_COMPACT);
	char logname[512];
	char *ret = NULL;

	if (unlikely(!json_msg))
		goto out;
	ASPRINTF(&ret, "%s.id.json=%s", ckdb_ids[idtype], json_msg);
	free(json_msg);
out:
	json_decref(val);
	snprintf(logname, 511, "%s%s", ckp->logdir, ckp->ckdb_name);
	rotating_log(logname, ret);
	return ret;
}

static void _ckdbq_add(ckpool_t *ckp, const int idtype, json_t *val, const char *file,
		       const char *func, const int line)
{
	static time_t time_counter;
	sdata_t *sdata = ckp->data;
	static int counter = 0;
	char *json_msg;
	time_t now_t;
	char ch;

	if (unlikely(!val)) {
		LOGWARNING("Invalid json sent to ckdbq_add from %s %s:%d", file, func, line);
		return;
	}

	now_t = time(NULL);
	if (now_t != time_counter) {
		/* Rate limit to 1 update per second */
		time_counter = now_t;
		ch = status_chars[(counter++) & 0x3];
		fprintf(stdout, "%c\r", ch);
		fflush(stdout);
	}

	if (CKP_STANDALONE(ckp))
		return json_decref(val);

	json_msg = ckdb_msg(ckp, val, idtype);
	if (unlikely(!json_msg)) {
		LOGWARNING("Failed to dump json from %s %s:%d", file, func, line);
		return;
	}

	ckmsgq_add(sdata->ckdbq, json_msg);
}

#define ckdbq_add(ckp, idtype, val) _ckdbq_add(ckp, idtype, val, __FILE__, __func__, __LINE__)

static void send_workinfo(ckpool_t *ckp, const workbase_t *wb)
{
	char cdfield[64];
	json_t *val;

	sprintf(cdfield, "%lu,%lu", wb->gentime.tv_sec, wb->gentime.tv_nsec);

	JSON_CPACK(val, "{sI,ss,ss,ss,ss,ss,ss,ss,ss,sI,so,ss,ss,ss,ss}",
			"workinfoid", wb->id,
			"poolinstance", ckp->name,
			"transactiontree", wb->txn_hashes,
			"prevhash", wb->prevhash,
			"coinbase1", wb->coinb1,
			"coinbase2", wb->coinb2,
			"version", wb->bbversion,
			"ntime", wb->ntime,
			"bits", wb->nbit,
			"reward", wb->coinbasevalue,
			"merklehash", json_deep_copy(wb->merkle_array),
			"createdate", cdfield,
			"createby", "code",
			"createcode", __func__,
			"createinet", ckp->serverurl[0]);
	ckdbq_add(ckp, ID_WORKINFO, val);
}

static void send_ageworkinfo(ckpool_t *ckp, const int64_t id)
{
	char cdfield[64];
	ts_t ts_now;
	json_t *val;

	ts_realtime(&ts_now);
	sprintf(cdfield, "%lu,%lu", ts_now.tv_sec, ts_now.tv_nsec);

	JSON_CPACK(val, "{sI,ss,ss,ss,ss,ss}",
			"workinfoid", id,
			"poolinstance", ckp->name,
			"createdate", cdfield,
			"createby", "code",
			"createcode", __func__,
			"createinet", ckp->serverurl[0]);
	ckdbq_add(ckp, ID_AGEWORKINFO, val);
}

/* Add a new workbase to the table of workbases. Sdata is the global data in
 * pool mode but unique to each subproxy in proxy mode */
static void add_base(ckpool_t *ckp, sdata_t *sdata, workbase_t *wb, bool *new_block)
{
	workbase_t *tmp, *tmpa, *aged = NULL;
	sdata_t *ckp_sdata = ckp->data;
	int len, ret;

	ts_realtime(&wb->gentime);
	wb->network_diff = diff_from_nbits(wb->headerbin + 72);

	len = strlen(ckp->logdir) + 8 + 1 + 16 + 1;
	wb->logdir = ckzalloc(len);

	/* In proxy mode, the wb->id is received in the notify update and
	 * we set workbase_id from it. In server mode the stratifier is
	 * setting the workbase_id */
	ck_wlock(&sdata->workbase_lock);
	ckp_sdata->workbases_generated++;
	if (!ckp->proxy)
		wb->id = sdata->workbase_id++;
	else
		sdata->workbase_id = wb->id;
	if (strncmp(wb->prevhash, sdata->lasthash, 64)) {
		char bin[32], swap[32];

		*new_block = true;
		memcpy(sdata->lasthash, wb->prevhash, 65);
		hex2bin(bin, sdata->lasthash, 32);
		swap_256(swap, bin);
		__bin2hex(sdata->lastswaphash, swap, 32);
		sdata->blockchange_id = wb->id;
	}
	if (*new_block && ckp->logshares) {
		sprintf(wb->logdir, "%s%08x/", ckp->logdir, wb->height);
		ret = mkdir(wb->logdir, 0750);
		if (unlikely(ret && errno != EEXIST))
			LOGERR("Failed to create log directory %s", wb->logdir);
	}
	sprintf(wb->idstring, "%016lx", wb->id);
	if (ckp->logshares)
		sprintf(wb->logdir, "%s%08x/%s", ckp->logdir, wb->height, wb->idstring);

	/* Is this long enough to ensure we don't dereference a workbase
	 * immediately? Should be unless clock changes 10 minutes so we use
	 * ts_realtime */
	HASH_ITER(hh, sdata->workbases, tmp, tmpa) {
		if (HASH_COUNT(sdata->workbases) < 3)
			break;
		if (wb == tmp)
			continue;
		/*  Age old workbases older than 10 minutes old */
		if (tmp->gentime.tv_sec < wb->gentime.tv_sec - 600) {
			HASH_DEL(sdata->workbases, tmp);
			aged = tmp;
			break;
		}
	}
	HASH_ADD_I64(sdata->workbases, id, wb);
	sdata->current_workbase = wb;
	ck_wunlock(&sdata->workbase_lock);

	if (*new_block)
		purge_share_hashtable(sdata, wb->id);

	send_workinfo(ckp, wb);

	/* Send the aged work message to ckdb once we have dropped the workbase lock
	 * to prevent taking recursive locks */
	if (aged) {
		send_ageworkinfo(ckp, aged->id);
		age_share_hashtable(sdata, aged->id);
		clear_workbase(aged);
	}
}

/* Mandatory send_recv to the generator which sets the message priority if this
 * message is higher priority. Races galore on gen_priority mean this might
 * read the wrong priority but occasional wrong values are harmless. */
static char *__send_recv_generator(ckpool_t *ckp, const char *msg, const int prio)
{
	sdata_t *sdata = ckp->data;
	char *buf = NULL;
	bool set;

	if (prio > sdata->gen_priority) {
		sdata->gen_priority = prio;
		set = true;
	} else
		set = false;
	buf = send_recv_proc(ckp->generator, msg);
	if (unlikely(!buf))
		buf = strdup("failed");
	if (set)
		sdata->gen_priority = 0;

	return buf;
}

/* Conditionally send_recv a message only if it's equal or higher priority than
 * any currently being serviced. NULL is returned if the request is not
 * processed for priority reasons, "failed" for an actual failure. */
static char *send_recv_generator(ckpool_t *ckp, const char *msg, const int prio)
{
	sdata_t *sdata = ckp->data;
	char *buf = NULL;

	if (prio >= sdata->gen_priority)
		buf = __send_recv_generator(ckp, msg, prio);
	return buf;
}

static void send_generator(const ckpool_t *ckp, const char *msg, const int prio)
{
	sdata_t *sdata = ckp->data;
	bool set;

	if (prio > sdata->gen_priority) {
		sdata->gen_priority = prio;
		set = true;
	} else
		set = false;
	send_proc(ckp->generator, msg);
	if (set)
		sdata->gen_priority = 0;
}

struct update_req {
	pthread_t *pth;
	ckpool_t *ckp;
	int prio;
};

static void broadcast_ping(sdata_t *sdata);

/* This function assumes it will only receive a valid json gbt base template
 * since checking should have been done earlier, and creates the base template
 * for generating work templates. */
static void *do_update(void *arg)
{
	struct update_req *ur = (struct update_req *)arg;
	ckpool_t *ckp = ur->ckp;
	sdata_t *sdata = ckp->data;
	bool new_block = false;
	int prio = ur->prio;
	bool ret = false;
	workbase_t *wb;
	json_t *val;
	char *buf;

	pthread_detach(pthread_self());
	rename_proc("updater");

	buf = send_recv_generator(ckp, "getbase", prio);
	if (unlikely(!buf)) {
		LOGNOTICE("Get base in update_base delayed due to higher priority request");
		goto out;
	}
	if (unlikely(cmdmatch(buf, "failed"))) {
		LOGWARNING("Generator returned failure in update_base");
		goto out;
	}

	wb = ckzalloc(sizeof(workbase_t));
	wb->ckp = ckp;
	val = json_loads(buf, 0, NULL);

	json_strcpy(wb->target, val, "target");
	json_dblcpy(&wb->diff, val, "diff");
	json_uintcpy(&wb->version, val, "version");
	json_uintcpy(&wb->curtime, val, "curtime");
	json_strcpy(wb->prevhash, val, "prevhash");
	json_strcpy(wb->ntime, val, "ntime");
	sscanf(wb->ntime, "%x", &wb->ntime32);
	json_strcpy(wb->bbversion, val, "bbversion");
	json_strcpy(wb->nbit, val, "nbit");
	json_uint64cpy(&wb->coinbasevalue, val, "coinbasevalue");
	json_intcpy(&wb->height, val, "height");
	json_strdup(&wb->flags, val, "flags");
	json_intcpy(&wb->transactions, val, "transactions");
	if (wb->transactions) {
		json_strdup(&wb->txn_data, val, "txn_data");
		json_strdup(&wb->txn_hashes, val, "txn_hashes");
	} else
		wb->txn_hashes = ckzalloc(1);
	json_intcpy(&wb->merkles, val, "merkles");
	wb->merkle_array = json_array();
	if (wb->merkles) {
		json_t *arr;
		int i;

		arr = json_object_get(val, "merklehash");
		for (i = 0; i < wb->merkles; i++) {
			strcpy(&wb->merklehash[i][0], json_string_value(json_array_get(arr, i)));
			hex2bin(&wb->merklebin[i][0], &wb->merklehash[i][0], 32);
			json_array_append_new(wb->merkle_array, json_string(&wb->merklehash[i][0]));
		}
	}
	json_decref(val);
	generate_coinbase(ckp, wb);

	add_base(ckp, sdata, wb, &new_block);
	if (new_block)
		LOGNOTICE("Block hash changed to %s", sdata->lastswaphash);

	stratum_broadcast_update(sdata, wb, new_block);
	ret = true;
	LOGINFO("Broadcast updated stratum base");
out:
	/* Send a ping to miners if we fail to get a base to keep them
	 * connected while bitcoind recovers(?) */
	if (unlikely(!ret)) {
		LOGINFO("Broadcast ping due to failed stratum base update");
		broadcast_ping(sdata);
	}
	dealloc(buf);
	free(ur->pth);
	free(ur);
	return NULL;
}

static void update_base(ckpool_t *ckp, const int prio)
{
	struct update_req *ur = ckalloc(sizeof(struct update_req));
	pthread_t *pth = ckalloc(sizeof(pthread_t));

	ur->pth = pth;
	ur->ckp = ckp;
	ur->prio = prio;
	create_pthread(pth, do_update, ur);
}

/* Instead of removing the client instance, we add it to a list of recycled
 * clients allowing us to reuse it instead of callocing a new one */
static void __kill_instance(sdata_t *sdata, stratum_instance_t *client)
{
	if (client->proxy) {
		client->proxy->bound_clients--;
		client->proxy->parent->combined_clients--;
	}
	free(client->workername);
	free(client->useragent);
	memset(client, 0, sizeof(stratum_instance_t));
	DL_APPEND(sdata->recycled_instances, client);
}

/* Called with instance_lock held. Note stats.users is protected by
 * instance lock to avoid recursive locking. */
static void __inc_worker(sdata_t *sdata, user_instance_t *instance)
{
	sdata->stats.workers++;
	if (!instance->workers++)
		sdata->stats.users++;
}

static void __dec_worker(sdata_t *sdata, user_instance_t *instance)
{
	sdata->stats.workers--;
	if (!--instance->workers)
		sdata->stats.users--;
}

static void __disconnect_session(sdata_t *sdata, const stratum_instance_t *client)
{
	time_t now_t = time(NULL);
	session_t *session, *tmp;

	/* Opportunity to age old sessions */
	HASH_ITER(hh, sdata->disconnected_sessions, session, tmp) {
		if (now_t - session->added > 600) {
			HASH_DEL(sdata->disconnected_sessions, session);
			dealloc(session);
			sdata->stats.disconnected--;
		}
	}

	if (!client->enonce1_64 || !client->user_instance || !client->authorised)
		return;
	HASH_FIND_INT(sdata->disconnected_sessions, &client->session_id, session);
	if (session)
		return;
	session = ckalloc(sizeof(session_t));
	session->enonce1_64 = client->enonce1_64;
	session->session_id = client->session_id;
	session->client_id = client->id;
	session->userid = client->user_id;
	session->added = now_t;
	HASH_ADD_INT(sdata->disconnected_sessions, session_id, session);
	sdata->stats.disconnected++;
	sdata->disconnected_generated++;
}

/* Removes a client instance we know is on the stratum_instances list and from
 * the user client list if it's been placed on it */
static void __del_client(sdata_t *sdata, stratum_instance_t *client)
{
	user_instance_t *user = client->user_instance;

	HASH_DEL(sdata->stratum_instances, client);
	if (user) {
		DL_DELETE(user->clients, client);
		__dec_worker(sdata, user);
	}
}

static void connector_drop_client(ckpool_t *ckp, const int64_t id)
{
	char buf[256];

	LOGDEBUG("Stratifier requesting connector drop client %"PRId64, id);
	snprintf(buf, 255, "dropclient=%"PRId64, id);
	send_proc(ckp->connector, buf);
}

static void drop_allclients(ckpool_t *ckp)
{
	stratum_instance_t *client, *tmp;
	sdata_t *sdata = ckp->data;
	int kills = 0;

	ck_wlock(&sdata->instance_lock);
	HASH_ITER(hh, sdata->stratum_instances, client, tmp) {
		int64_t client_id = client->id;

		if (!client->ref) {
			__del_client(sdata, client);
			__kill_instance(sdata, client);
		} else
			client->dropped = true;
		kills++;
		connector_drop_client(ckp, client_id);
	}
	sdata->stats.users = sdata->stats.workers = 0;
	ck_wunlock(&sdata->instance_lock);

	if (kills)
		LOGNOTICE("Dropped %d instances", kills);
}

/* Copy only the relevant parts of the master sdata for each subproxy */
static sdata_t *duplicate_sdata(const sdata_t *sdata)
{
	sdata_t *dsdata = ckzalloc(sizeof(sdata_t));

	dsdata->ckp = sdata->ckp;

	/* Copy the transaction binaries for workbase creation */
	memcpy(dsdata->pubkeytxnbin, sdata->pubkeytxnbin, 25);
	memcpy(dsdata->donkeytxnbin, sdata->donkeytxnbin, 25);

	/* Use the same work queues for all subproxies */
	dsdata->ssends = sdata->ssends;
	dsdata->srecvs = sdata->srecvs;
	dsdata->ckdbq = sdata->ckdbq;
	dsdata->sshareq = sdata->sshareq;
	dsdata->sauthq = sdata->sauthq;
	dsdata->stxnq = sdata->stxnq;

	/* Give the sbuproxy its own workbase list and lock */
	cklock_init(&dsdata->workbase_lock);
	return dsdata;
}

static int64_t prio_sort(proxy_t *a, proxy_t *b)
{
	return (a->priority - b->priority);
}

/* Priority values can be sparse, they do not need to be sequential */
static void __set_proxy_prio(sdata_t *sdata, proxy_t *proxy, int64_t priority)
{
	proxy_t *tmpa, *tmpb, *exists = NULL;
	int64_t next_prio = 0;

	/* Encode the userid as the high bits in priority */
	if (!proxy->global) {
		int64_t high_bits = proxy->userid;

		high_bits <<= 32;
		priority |= high_bits;
	}

	/* See if the priority is already in use */
	HASH_ITER(hh, sdata->proxies, tmpa, tmpb) {
		if (tmpa->priority > priority)
			break;
		if (tmpa->priority == priority) {
			exists = tmpa;
			next_prio = exists->priority + 1;
			break;
		}
	}
	/* See if we need to push the priority of everything after exists up */
	HASH_ITER(hh, exists, tmpa, tmpb) {
		if (tmpa->priority > next_prio)
			break;
		tmpa->priority++;
		next_prio++;
	}
	proxy->priority = priority;
	HASH_SORT(sdata->proxies, prio_sort);
}

static proxy_t *__generate_proxy(sdata_t *sdata, const int id)
{
	proxy_t *proxy = ckzalloc(sizeof(proxy_t));

	proxy->parent = proxy;
	proxy->id = id;
	proxy->sdata = duplicate_sdata(sdata);
	proxy->sdata->subproxy = proxy;
	proxy->sdata->verbose = true;
	/* subid == 0 on parent proxy */
	HASH_ADD(sh, proxy->subproxies, subid, sizeof(int), proxy);
	proxy->subproxy_count++;
	HASH_ADD_INT(sdata->proxies, id, proxy);
	/* Set the new proxy priority to its id */
	__set_proxy_prio(sdata, proxy, id);
	sdata->proxy_count++;
	return proxy;
}

static proxy_t *__generate_subproxy(sdata_t *sdata, proxy_t *proxy, const int subid)
{
	proxy_t *subproxy = ckzalloc(sizeof(proxy_t));

	subproxy->parent = proxy;
	subproxy->id = proxy->id;
	subproxy->subid = subid;
	HASH_ADD(sh, proxy->subproxies, subid, sizeof(int), subproxy);
	proxy->subproxy_count++;
	subproxy->sdata = duplicate_sdata(sdata);
	subproxy->sdata->subproxy = subproxy;
	return subproxy;
}

static proxy_t *__existing_proxy(const sdata_t *sdata, const int id)
{
	proxy_t *proxy;

	HASH_FIND_INT(sdata->proxies, &id, proxy);
	return proxy;
}

static proxy_t *existing_proxy(sdata_t *sdata, const int id)
{
	proxy_t *proxy;

	mutex_lock(&sdata->proxy_lock);
	proxy = __existing_proxy(sdata, id);
	mutex_unlock(&sdata->proxy_lock);

	return proxy;
}

/* Find proxy by id number, generate one if none exist yet by that id */
static proxy_t *__proxy_by_id(sdata_t *sdata, const int id)
{
	proxy_t *proxy = __existing_proxy(sdata, id);

	if (unlikely(!proxy)) {
		proxy = __generate_proxy(sdata, id);
		LOGNOTICE("Stratifier added new proxy %d", id);
	}

	return proxy;
}

static proxy_t *__existing_subproxy(proxy_t *proxy, const int subid)
{
	proxy_t *subproxy;

	HASH_FIND(sh, proxy->subproxies, &subid, sizeof(int), subproxy);
	return subproxy;
}

static proxy_t *__subproxy_by_id(sdata_t *sdata, proxy_t *proxy, const int subid)
{
	proxy_t *subproxy = __existing_subproxy(proxy, subid);

	if (!subproxy) {
		subproxy = __generate_subproxy(sdata, proxy, subid);
		LOGINFO("Stratifier added new subproxy %d:%d", proxy->id, subid);
	}
	return subproxy;
}

static proxy_t *subproxy_by_id(sdata_t *sdata, const int id, const int subid)
{
	proxy_t *proxy, *subproxy;

	mutex_lock(&sdata->proxy_lock);
	proxy = __proxy_by_id(sdata, id);
	subproxy = __subproxy_by_id(sdata, proxy, subid);
	mutex_unlock(&sdata->proxy_lock);

	return subproxy;
}

static proxy_t *existing_subproxy(sdata_t *sdata, const int id, const int subid)
{
	proxy_t *proxy, *subproxy = NULL;

	mutex_lock(&sdata->proxy_lock);
	proxy = __existing_proxy(sdata, id);
	if (proxy)
		subproxy = __existing_subproxy(proxy, subid);
	mutex_unlock(&sdata->proxy_lock);

	return subproxy;
}

static void set_proxy_prio(sdata_t *sdata, proxy_t *proxy, const int priority)
{
	mutex_lock(&sdata->proxy_lock);
	__set_proxy_prio(sdata, proxy, priority);
	mutex_unlock(&sdata->proxy_lock);
}

/* Set proxy to the current proxy and calculate how much headroom it has */
static int64_t current_headroom(sdata_t *sdata, proxy_t **proxy)
{
	proxy_t *subproxy, *tmp;
	int64_t headroom = 0;

	mutex_lock(&sdata->proxy_lock);
	*proxy = sdata->proxy;
	if (!*proxy)
		goto out_unlock;
	HASH_ITER(sh, (*proxy)->subproxies, subproxy, tmp) {
		if (subproxy->dead)
			continue;
		headroom += subproxy->max_clients - subproxy->clients;
	}
out_unlock:
	mutex_unlock(&sdata->proxy_lock);

	return headroom;
}

static int64_t proxy_headroom(sdata_t *sdata, const int userid)
{
	proxy_t *proxy, *subproxy, *tmp, *subtmp;
	int64_t headroom = 0;

	mutex_lock(&sdata->proxy_lock);
	HASH_ITER(hh, sdata->proxies, proxy, tmp) {
		if (proxy->userid < userid)
			continue;
		if (proxy->userid > userid)
			break;
		HASH_ITER(sh, proxy->subproxies, subproxy, subtmp) {
			if (subproxy->dead)
				continue;
			headroom += subproxy->max_clients - subproxy->clients;
		}
	}
	mutex_unlock(&sdata->proxy_lock);

	return headroom;
}

static void reconnect_client(sdata_t *sdata, stratum_instance_t *client);

static void generator_recruit(const ckpool_t *ckp, const int proxyid, const int recruits)
{
	char buf[256];

	sprintf(buf, "recruit=%d:%d", proxyid, recruits);
	LOGINFO("Stratifer requesting %d more subproxies of proxy %d from generator",
		recruits, proxyid);
	send_generator(ckp, buf, GEN_PRIORITY);
}

/* Find how much headroom we have and connect up to that many clients that are
 * not currently on this pool, setting the reconnect for the remainder to be
 * switched lazily. Only reconnect clients bound to global proxies. */
static void reconnect_clients(sdata_t *sdata)
{
	stratum_instance_t *client, *tmpclient;
	int reconnects = 0;
	int64_t headroom;
	proxy_t *proxy;

	headroom = current_headroom(sdata, &proxy);
	if (!proxy)
		return;

	ck_rlock(&sdata->instance_lock);
	HASH_ITER(hh, sdata->stratum_instances, client, tmpclient) {
		if (client->dropped)
			continue;
		if (!client->authorised)
			continue;
		/* This client is bound to a user proxy */
		if (client->proxy->userid)
			continue;
		if (client->proxyid == proxy->id)
			continue;
		if (client->reconnect)
			continue;
		if (headroom-- < 1)
			continue;
		reconnects++;
		client->reconnect = true;
	}
	ck_runlock(&sdata->instance_lock);

	if (reconnects) {
		LOGNOTICE("%d clients flagged for reconnect to proxy %d", reconnects,
			  proxy->id);
	}
	if (headroom < 0)
		generator_recruit(sdata->ckp, proxy->id, -headroom);
}

static bool __subproxies_alive(proxy_t *proxy)
{
	proxy_t *subproxy, *tmp;
	bool alive = false;

	HASH_ITER(sh, proxy->subproxies, subproxy, tmp) {
		if (!subproxy->dead) {
			alive = true;
			break;
		}
	}
	return alive;
}

/* Iterate over the current global proxy list and see if the current one is
 * the highest priority alive one. Proxies are sorted by priority so the first
 * available will be highest priority. Uses ckp sdata */
static void check_bestproxy(sdata_t *sdata)
{
	proxy_t *proxy, *tmp;
	int changed_id = -1;

	mutex_lock(&sdata->proxy_lock);
	if (sdata->proxy && !__subproxies_alive(sdata->proxy))
		sdata->proxy = NULL;
	HASH_ITER(hh, sdata->proxies, proxy, tmp) {
		if (!__subproxies_alive(proxy))
			continue;
		if (!proxy->global)
			break;
		if (proxy != sdata->proxy) {
			sdata->proxy = proxy;
			changed_id = proxy->id;
		}
		break;
	}
	mutex_unlock(&sdata->proxy_lock);

	if (changed_id != -1) {
		LOGNOTICE("Stratifier setting active proxy to %d", changed_id);
		reconnect_clients(sdata);
	}
}

static void dead_proxyid(sdata_t *sdata, const int id, const int subid)
{
	int reconnects = 0, hard = 0, proxyid = 0;
	stratum_instance_t *client, *tmp;
	int64_t headroom;
	proxy_t *proxy;

	proxy = existing_subproxy(sdata, id, subid);
	if (proxy) {
		proxy->dead = true;
		if (proxy->global)
			check_bestproxy(sdata);
	}
	LOGINFO("Stratifier dropping clients from proxy %d:%d", id, subid);
	headroom = current_headroom(sdata, &proxy);
	if (proxy)
		proxyid = proxy->id;

	ck_rlock(&sdata->instance_lock);
	HASH_ITER(hh, sdata->stratum_instances, client, tmp) {
		if (client->proxyid != id || client->subproxyid != subid)
			continue;
		reconnects++;
		if (headroom-- > 0 && client->reconnect && hard <= SOMAXCONN / 2) {
			hard++;
			reconnect_client(sdata, client);
		} else
			client->reconnect = true;
	}
	ck_runlock(&sdata->instance_lock);

	if (reconnects) {
		LOGNOTICE("%d clients flagged to reconnect from dead proxy %d:%d", reconnects,
			  id, subid);
	}
	/* When a proxy dies, recruit more of the global proxies for them to
	 * fail over to in case user proxies are unavailable. */
	if (headroom < 0)
		generator_recruit(sdata->ckp, proxyid, -headroom);
}

static void update_subscribe(ckpool_t *ckp, const char *cmd)
{
	sdata_t *sdata = ckp->data, *dsdata;
	int id = 0, subid = 0, userid = 0;
	proxy_t *proxy, *old = NULL;
	const char *buf;
	bool global;
	json_t *val;

	if (unlikely(strlen(cmd) < 11)) {
		LOGWARNING("Received zero length string for subscribe in update_subscribe");
		return;
	}
	buf = cmd + 10;
	LOGDEBUG("Update subscribe: %s", buf);
	val = json_loads(buf, 0, NULL);
	if (unlikely(!val)) {
		LOGWARNING("Failed to json decode subscribe response in update_subscribe %s", buf);
		return;
	}
	if (unlikely(!json_get_int(&id, val, "proxy"))) {
		LOGWARNING("Failed to json decode proxy value in update_subscribe %s", buf);
		return;
	}
	if (unlikely(!json_get_int(&subid, val, "subproxy"))) {
		LOGWARNING("Failed to json decode subproxy value in update_subscribe %s", buf);
		return;
	}
	if (unlikely(!json_get_bool(&global, val, "global"))) {
		LOGWARNING("Failed to json decode global value in update_subscribe %s", buf);
		return;
	}
	if (!global) {
		if (unlikely(!json_get_int(&userid, val, "userid"))) {
			LOGWARNING("Failed to json decode userid value in update_subscribe %s", buf);
			return;
		}
	}

	if (!subid)
		LOGNOTICE("Got updated subscribe for proxy %d", id);
	else
		LOGINFO("Got updated subscribe for proxy %d:%d", id, subid);

	/* Is this a replacement for an existing proxy id? */
	old = existing_subproxy(sdata, id, subid);
	if (old) {
		if (old->dead)
			dead_proxyid(sdata, id, subid);
		proxy = old;
		proxy->dead = false;
	} else
		proxy = subproxy_by_id(sdata, id, subid);
	proxy->global = global;
	proxy->userid = userid;
	proxy->subscribed = true;
	proxy->diff = ckp->startdiff;
	memset(proxy->url, 0, 128);
	memset(proxy->auth, 0, 128);
	memset(proxy->pass, 0, 128);
	strncpy(proxy->url, json_string_value(json_object_get(val, "url")), 127);
	strncpy(proxy->auth, json_string_value(json_object_get(val, "auth")), 127);
	strncpy(proxy->pass, json_string_value(json_object_get(val, "pass")), 127);

	dsdata = proxy->sdata;

	ck_wlock(&dsdata->workbase_lock);
	/* Length is checked by generator */
	strcpy(proxy->enonce1, json_string_value(json_object_get(val, "enonce1")));
	proxy->enonce1constlen = strlen(proxy->enonce1) / 2;
	hex2bin(proxy->enonce1bin, proxy->enonce1, proxy->enonce1constlen);
	proxy->nonce2len = json_integer_value(json_object_get(val, "nonce2len"));
	if (proxy->nonce2len > 7)
		proxy->enonce1varlen = 4;
	else if (proxy->nonce2len > 5)
		proxy->enonce1varlen = 2;
	else if (proxy->nonce2len > 3)
		proxy->enonce1varlen = 1;
	else
		proxy->enonce1varlen = 0;
	proxy->enonce2varlen = proxy->nonce2len - proxy->enonce1varlen;
	proxy->max_clients = 1ll << (proxy->enonce1varlen * 8);
	proxy->clients = 0;
	ck_wunlock(&dsdata->workbase_lock);

	if (subid) {
		LOGINFO("Upstream pool %s %d:%d extranonce2 length %d, max proxy clients %"PRId64,
			proxy->url, id, subid, proxy->nonce2len, proxy->max_clients);
	} else {
		LOGNOTICE("Upstream pool %s %d extranonce2 length %d, max proxy clients %"PRId64,
			  proxy->url, id, proxy->nonce2len, proxy->max_clients);
	}
	json_decref(val);
}

/* Find the highest priority alive proxy belonging to userid and recruit extra
 * subproxies. */
static void recruit_best_userproxy(sdata_t *sdata, const int userid, const int recruits)
{
	proxy_t *proxy, *subproxy, *tmp, *subtmp, *best = NULL;

	mutex_lock(&sdata->proxy_lock);
	HASH_ITER(hh, sdata->proxies, proxy, tmp) {
		if (proxy->userid < userid)
			continue;
		if (proxy->userid > userid)
			break;
		HASH_ITER(sh, proxy->subproxies, subproxy, subtmp) {
			if (subproxy->dead)
				continue;
			best = proxy;
		}
	}
	mutex_unlock(&sdata->proxy_lock);

	if (best)
		generator_recruit(sdata->ckp, best->id, recruits);
}

/* Check how much headroom the userid proxies have and reconnect any clients
 * that are not bound to it */
static void check_userproxies(sdata_t *sdata, const int userid)
{
	int64_t headroom = proxy_headroom(sdata, userid);
	stratum_instance_t *client, *tmpclient;
	int reconnects = 0;

	ck_rlock(&sdata->instance_lock);
	HASH_ITER(hh, sdata->stratum_instances, client, tmpclient) {
		if (client->dropped)
			continue;
		if (!client->authorised)
			continue;
		if (client->user_id != userid)
			continue;
		if (client->proxy->userid == userid)
			continue;
		if (client->reconnect)
			continue;
		if (headroom-- < 1)
			continue;
		reconnects++;
		client->reconnect = true;
	}
	ck_runlock(&sdata->instance_lock);

	if (reconnects) {
		LOGNOTICE("%d clients flagged for reconnect to user %d proxies",
			  reconnects, userid);
	}
	if (headroom < 0)
		recruit_best_userproxy(sdata, userid, -headroom);
}

static void update_notify(ckpool_t *ckp, const char *cmd)
{
	sdata_t *sdata = ckp->data, *dsdata;
	bool new_block = false, clean;
	int i, id = 0, subid = 0;
	char header[228];
	const char *buf;
	proxy_t *proxy;
	workbase_t *wb;
	json_t *val;

	if (unlikely(strlen(cmd) < 8)) {
		LOGWARNING("Zero length string passed to update_notify");
		return;
	}
	buf = cmd + 7; /* "notify=" */
	LOGDEBUG("Update notify: %s", buf);

	val = json_loads(buf, 0, NULL);
	if (unlikely(!val)) {
		LOGWARNING("Failed to json decode in update_notify");
		return;
	}
	json_get_int(&id, val, "proxy");
	json_get_int(&subid, val, "subproxy");
	proxy = existing_subproxy(sdata, id, subid);
	if (unlikely(!proxy || !proxy->subscribed)) {
		LOGINFO("No valid proxy %d:%d subscription to update notify yet", id, subid);
		goto out;
	}
	if (!subid)
		LOGNOTICE("Got updated notify for proxy %d", id);
	else
		LOGINFO("Got updated notify for proxy %d:%d", id, subid);

	wb = ckzalloc(sizeof(workbase_t));
	wb->ckp = ckp;
	wb->proxy = true;

	json_get_int64(&wb->id, val, "jobid");
	json_strcpy(wb->prevhash, val, "prevhash");
	json_intcpy(&wb->coinb1len, val, "coinb1len");
	wb->coinb1bin = ckalloc(wb->coinb1len);
	wb->coinb1 = ckalloc(wb->coinb1len * 2 + 1);
	json_strcpy(wb->coinb1, val, "coinbase1");
	hex2bin(wb->coinb1bin, wb->coinb1, wb->coinb1len);
	wb->height = get_sernumber(wb->coinb1bin + 42);
	json_strdup(&wb->coinb2, val, "coinbase2");
	wb->coinb2len = strlen(wb->coinb2) / 2;
	wb->coinb2bin = ckalloc(wb->coinb2len);
	hex2bin(wb->coinb2bin, wb->coinb2, wb->coinb2len);
	wb->merkle_array = json_object_dup(val, "merklehash");
	wb->merkles = json_array_size(wb->merkle_array);
	for (i = 0; i < wb->merkles; i++) {
		strcpy(&wb->merklehash[i][0], json_string_value(json_array_get(wb->merkle_array, i)));
		hex2bin(&wb->merklebin[i][0], &wb->merklehash[i][0], 32);
	}
	json_strcpy(wb->bbversion, val, "bbversion");
	json_strcpy(wb->nbit, val, "nbit");
	json_strcpy(wb->ntime, val, "ntime");
	sscanf(wb->ntime, "%x", &wb->ntime32);
	clean = json_is_true(json_object_get(val, "clean"));
	ts_realtime(&wb->gentime);
	snprintf(header, 225, "%s%s%s%s%s%s%s",
		 wb->bbversion, wb->prevhash,
		 "0000000000000000000000000000000000000000000000000000000000000000",
		 wb->ntime, wb->nbit,
		 "00000000", /* nonce */
		 workpadding);
	LOGDEBUG("Header: %s", header);
	hex2bin(wb->headerbin, header, 112);
	wb->txn_hashes = ckzalloc(1);

	dsdata = proxy->sdata;

	ck_rlock(&dsdata->workbase_lock);
	strcpy(wb->enonce1const, proxy->enonce1);
	wb->enonce1constlen = proxy->enonce1constlen;
	memcpy(wb->enonce1constbin, proxy->enonce1bin, wb->enonce1constlen);
	wb->enonce1varlen = proxy->enonce1varlen;
	wb->enonce2varlen = proxy->enonce2varlen;
	wb->diff = proxy->diff;
	ck_runlock(&dsdata->workbase_lock);

	add_base(ckp, dsdata, wb, &new_block);
	if (new_block) {
		if (subid)
			LOGINFO("Block hash on proxy %d:%d changed to %s", id, subid, dsdata->lastswaphash);
		else
			LOGNOTICE("Block hash on proxy %d changed to %s", id, dsdata->lastswaphash);
	}

	if (proxy->global)
		check_bestproxy(sdata);
	else
		check_userproxies(sdata, proxy->userid);
	clean |= new_block;
	LOGINFO("Proxy %d:%d broadcast updated stratum notify with%s clean", id,
		subid, clean ? "" : "out");
	stratum_broadcast_update(dsdata, wb, clean);
out:
	json_decref(val);
}

static void stratum_send_diff(sdata_t *sdata, const stratum_instance_t *client);

static void update_diff(ckpool_t *ckp, const char *cmd)
{
	sdata_t *sdata = ckp->data, *dsdata;
	stratum_instance_t *client, *tmp;
	double old_diff, diff;
	int id = 0, subid = 0;
	const char *buf;
	proxy_t *proxy;
	json_t *val;

	if (unlikely(strlen(cmd) < 6)) {
		LOGWARNING("Zero length string passed to update_diff");
		return;
	}
	buf = cmd + 5; /* "diff=" */
	LOGDEBUG("Update diff: %s", buf);

	val = json_loads(buf, 0, NULL);
	if (unlikely(!val)) {
		LOGWARNING("Failed to json decode in update_diff");
		return;
	}
	json_get_int(&id, val, "proxy");
	json_get_int(&subid, val, "subproxy");
	json_dblcpy(&diff, val, "diff");
	json_decref(val);

	LOGINFO("Got updated diff for proxy %d:%d", id, subid);
	proxy = existing_subproxy(sdata, id, subid);
	if (!proxy) {
		LOGINFO("No existing subproxy %d:%d to update diff", id, subid);
		return;
	}

	/* We only really care about integer diffs so clamp the lower limit to
	 * 1 or it will round down to zero. */
	if (unlikely(diff < 1))
		diff = 1;

	dsdata = proxy->sdata;

	if (unlikely(!dsdata->current_workbase)) {
		LOGINFO("No current workbase to update diff yet");
		return;
	}

	ck_wlock(&dsdata->workbase_lock);
	old_diff = proxy->diff;
	dsdata->current_workbase->diff = proxy->diff = diff;
	ck_wunlock(&dsdata->workbase_lock);

	if (old_diff < diff)
		return;

	/* If the diff has dropped, iterate over all the clients and check
	 * they're at or below the new diff, and update it if not. */
	ck_rlock(&sdata->instance_lock);
	HASH_ITER(hh, sdata->stratum_instances, client, tmp) {
		if (client->proxyid != id)
			continue;
		if (client->subproxyid != subid)
			continue;
		if (client->diff > diff) {
			client->diff = diff;
			stratum_send_diff(sdata, client);
		}
	}
	ck_runlock(&sdata->instance_lock);
}

#if 0
static void generator_drop_proxy(ckpool_t *ckp, const int64_t id, const int subid)
{
	char msg[256];

	sprintf(msg, "dropproxy=%ld:%d", id, subid);
	send_generator(ckp, msg, GEN_LAX);
}
#endif

static void free_proxy(proxy_t *proxy)
{
	free(proxy->sdata);
	free(proxy);
}

/* Remove subproxies that are flagged dead. Then see if there
 * are any retired proxies that no longer have any other subproxies and reap
 * those. */
static void reap_proxies(ckpool_t *ckp, sdata_t *sdata)
{
	proxy_t *proxy, *proxytmp, *subproxy, *subtmp;
	int dead = 0;

	if (!ckp->proxy)
		return;

	mutex_lock(&sdata->proxy_lock);
	HASH_ITER(hh, sdata->proxies, proxy, proxytmp) {
		HASH_ITER(sh, proxy->subproxies, subproxy, subtmp) {
			if (!subproxy->bound_clients && !subproxy->dead) {
				/* Reset the counter to reuse this proxy */
				subproxy->clients = 0;
				continue;
			}
			if (proxy == subproxy)
				continue;
			if (subproxy->bound_clients)
				continue;
			if (!subproxy->dead)
				continue;
			if (unlikely(!subproxy->subid)) {
				LOGWARNING("Unexepectedly found proxy %d:%d as subproxy of %d:%d",
					   subproxy->id, subproxy->subid, proxy->id, proxy->subid);
				continue;
			}
			if (unlikely(subproxy == sdata->proxy)) {
				LOGWARNING("Unexepectedly found proxy %d:%d as current",
					   subproxy->id, subproxy->subid);
				continue;
			}
			dead++;
			HASH_DELETE(sh, proxy->subproxies, subproxy);
			proxy->subproxy_count--;
			free_proxy(subproxy);
		}
	}
	mutex_unlock(&sdata->proxy_lock);

	if (dead)
		LOGINFO("Stratifier discarded %d dead proxies", dead);
}

/* Enter with instance_lock held */
static stratum_instance_t *__instance_by_id(sdata_t *sdata, const int64_t id)
{
	stratum_instance_t *client;

	HASH_FIND_I64(sdata->stratum_instances, &id, client);
	return client;
}

/* Increase the reference count of instance */
static void __inc_instance_ref(stratum_instance_t *client)
{
	client->ref++;
}

/* Find an __instance_by_id and increase its reference count allowing us to
 * use this instance outside of instance_lock without fear of it being
 * dereferenced. Does not return dropped clients still on the list. */
static stratum_instance_t *ref_instance_by_id(sdata_t *sdata, const int64_t id)
{
	stratum_instance_t *client;

	ck_wlock(&sdata->instance_lock);
	client = __instance_by_id(sdata, id);
	if (client) {
		if (unlikely(client->dropped))
			client = NULL;
		else
			__inc_instance_ref(client);
	}
	ck_wunlock(&sdata->instance_lock);

	return client;
}

static void __drop_client(sdata_t *sdata, stratum_instance_t *client, bool lazily, char **msg)
{
	user_instance_t *user = client->user_instance;

	if (client->workername) {
		if (user) {
			ASPRINTF(msg, "Client %"PRId64" %s %suser %s worker %s dropped %s",
				client->id, client->address, user->throttled ? "throttled " : "",
				user->username, client->workername, lazily ? "lazily" : "");
		} else {
			ASPRINTF(msg, "Client %"PRId64" %s no user worker %s dropped %s",
				client->id, client->address, client->workername,
				lazily ? "lazily" : "");
		}
	} else {
		ASPRINTF(msg, "Workerless client %"PRId64" %s dropped %s",
				client->id, client->address, lazily ? "lazily" : "");
	}
	__del_client(sdata, client);
	__kill_instance(sdata, client);
}

/* Decrease the reference count of instance. */
static void _dec_instance_ref(sdata_t *sdata, stratum_instance_t *client, const char *file,
			      const char *func, const int line)
{
	char_entry_t *entries = NULL;
	bool dropped = false;
	char *msg;
	int ref;

	ck_wlock(&sdata->instance_lock);
	ref = --client->ref;
	/* See if there are any instances that were dropped that could not be
	 * moved due to holding a reference and drop them now. */
	if (unlikely(client->dropped && !ref)) {
<<<<<<< HEAD
		dropped = true;
		__drop_client(sdata, client, user, true, &msg);
=======
		__drop_client(sdata, client, true, &msg);
>>>>>>> 825f7de5
		add_msg_entry(&entries, &msg);
	}
	ck_wunlock(&sdata->instance_lock);

	notice_msg_entries(&entries);
	/* This should never happen */
	if (unlikely(ref < 0))
		LOGERR("Instance ref count dropped below zero from %s %s:%d", file, func, line);

	if (dropped)
		reap_proxies(sdata->ckp, sdata);
}

#define dec_instance_ref(sdata, instance) _dec_instance_ref(sdata, instance, __FILE__, __func__, __LINE__)

/* If we have a no longer used stratum instance in the recycled linked list,
 * use that, otherwise calloc a fresh one. */
static stratum_instance_t *__recruit_stratum_instance(sdata_t *sdata)
{
	stratum_instance_t *client = sdata->recycled_instances;

	if (client)
		DL_DELETE(sdata->recycled_instances, client);
	else {
		client = ckzalloc(sizeof(stratum_instance_t));
		sdata->stratum_generated++;
	}
	return client;
}

/* Enter with write instance_lock held */
static stratum_instance_t *__stratum_add_instance(ckpool_t *ckp, const int64_t id,
						  const char *address, const int server)
{
	stratum_instance_t *client;
	sdata_t *sdata = ckp->data;

	client = __recruit_stratum_instance(sdata);
	client->start_time = time(NULL);
	client->id = id;
	client->session_id = ++sdata->session_id;
	strcpy(client->address, address);
	client->server = server;
	client->diff = client->old_diff = ckp->startdiff;
	client->ckp = ckp;
	tv_time(&client->ldc);
	HASH_ADD_I64(sdata->stratum_instances, id, client);
	/* Points to ckp sdata in ckpool mode, but is changed later in proxy
	 * mode . */
	client->sdata = sdata;
	return client;
}

static uint64_t disconnected_sessionid_exists(sdata_t *sdata, const int session_id,
					      const int64_t id)
{
	session_t *session;
	int64_t old_id = 0;
	uint64_t ret = 0;

	ck_wlock(&sdata->instance_lock);
	HASH_FIND_INT(sdata->disconnected_sessions, &session_id, session);
	if (!session)
		goto out_unlock;
	HASH_DEL(sdata->disconnected_sessions, session);
	sdata->stats.disconnected--;
	ret = session->enonce1_64;
	old_id = session->client_id;
	dealloc(session);
out_unlock:
	ck_wunlock(&sdata->instance_lock);

	if (ret)
		LOGNOTICE("Reconnecting old instance %"PRId64" to instance %"PRId64, old_id, id);
	return ret;
}

static inline bool client_active(stratum_instance_t *client)
{
	return (client->authorised && !client->dropped);
}

/* Ask the connector asynchronously to send us dropclient commands if this
 * client no longer exists. */
static void connector_test_client(ckpool_t *ckp, const int64_t id)
{
	char buf[256];

	LOGDEBUG("Stratifier requesting connector test client %"PRId64, id);
	snprintf(buf, 255, "testclient=%"PRId64, id);
	send_proc(ckp->connector, buf);
}

/* For creating a list of sends without locking that can then be concatenated
 * to the stratum_sends list. Minimises locking and avoids taking recursive
 * locks. Sends only to sdata bound clients (everyone in ckpool) */
static void stratum_broadcast(sdata_t *sdata, json_t *val)
{
	ckpool_t *ckp = sdata->ckp;
	sdata_t *ckp_sdata = ckp->data;
	stratum_instance_t *client, *tmp;
	ckmsg_t *bulk_send = NULL;
	time_t now_t = time(NULL);
	int hard_reconnect = 0;
	ckmsgq_t *ssends;

	if (unlikely(!val)) {
		LOGERR("Sent null json to stratum_broadcast");
		return;
	}

	/* Use this locking as an opportunity to test other clients. */
	ck_rlock(&ckp_sdata->instance_lock);
	HASH_ITER(hh, ckp_sdata->stratum_instances, client, tmp) {
		ckmsg_t *client_msg;
		smsg_t *msg;

		if (sdata != ckp_sdata && client->sdata != sdata)
			continue;

		/* Look for clients that may have been dropped which the stratifer has
		* not been informed about and ask the connector of they still exist */
		if (client->dropped) {
			connector_test_client(ckp, client->id);
			continue;
		}
		/* Test for clients that haven't authed in over a minute and drop them */
		if (!client->authorised) {
			if (now_t > client->start_time + 60) {
				client->dropped = true;
				connector_drop_client(ckp, client->id);
			}
			continue;
		}
		if (client->reconnect) {
			if (hard_reconnect <= SOMAXCONN / 2) {
				hard_reconnect++;
				reconnect_client(ckp_sdata, client);
			}
			continue;
		}

		if (!client_active(client))
			continue;
		client_msg = ckalloc(sizeof(ckmsg_t));
		msg = ckzalloc(sizeof(smsg_t));
		msg->json_msg = json_deep_copy(val);
		msg->client_id = client->id;
		client_msg->data = msg;
		DL_APPEND(bulk_send, client_msg);
	}
	ck_runlock(&ckp_sdata->instance_lock);

	json_decref(val);

	if (!bulk_send)
		return;

	ssends = sdata->ssends;

	mutex_lock(ssends->lock);
	if (ssends->msgs)
		DL_CONCAT(ssends->msgs, bulk_send);
	else
		ssends->msgs = bulk_send;
	pthread_cond_signal(ssends->cond);
	mutex_unlock(ssends->lock);
}

static void stratum_add_send(sdata_t *sdata, json_t *val, const int64_t client_id)
{
	smsg_t *msg;

	msg = ckzalloc(sizeof(smsg_t));
	msg->json_msg = val;
	msg->client_id = client_id;
	ckmsgq_add(sdata->ssends, msg);
}

static void drop_client(ckpool_t *ckp, sdata_t *sdata, const int64_t id)
{
	char_entry_t *entries = NULL;
	stratum_instance_t *client;
	char *msg;

	LOGINFO("Stratifier asked to drop client %"PRId64, id);

	ck_wlock(&sdata->instance_lock);
	client = __instance_by_id(sdata, id);
	if (client && !client->dropped) {
		__disconnect_session(sdata, client);
		/* If the client is still holding a reference, don't drop them
		 * now but wait till the reference is dropped */
		if (!client->ref) {
			__drop_client(sdata, client, false, &msg);
			add_msg_entry(&entries, &msg);
		} else
			client->dropped = true;
	}
	ck_wunlock(&sdata->instance_lock);

	notice_msg_entries(&entries);
	reap_proxies(ckp, sdata);
}

static void stratum_broadcast_message(sdata_t *sdata, const char *msg)
{
	json_t *json_msg;

	JSON_CPACK(json_msg, "{sosss[s]}", "id", json_null(), "method", "client.show_message",
			     "params", msg);
	stratum_broadcast(sdata, json_msg);
}

/* Send a generic reconnect to all clients without parameters to make them
 * reconnect to the same server. */
static void request_reconnect(sdata_t *sdata, const char *cmd)
{
	char *port = strdupa(cmd), *url = NULL;
	stratum_instance_t *client, *tmp;
	json_t *json_msg;

	strsep(&port, ":");
	if (port)
		url = strsep(&port, ",");
	if (url && port) {
		int port_no;

		port_no = strtol(port, NULL, 10);
		JSON_CPACK(json_msg, "{sosss[sii]}", "id", json_null(), "method", "client.reconnect",
			"params", url, port_no, 0);
	} else
		JSON_CPACK(json_msg, "{sosss[]}", "id", json_null(), "method", "client.reconnect",
		   "params");
	stratum_broadcast(sdata, json_msg);

	/* Tag all existing clients as dropped now so they can be removed
	 * lazily */
	ck_wlock(&sdata->instance_lock);
	HASH_ITER(hh, sdata->stratum_instances, client, tmp) {
		client->dropped = true;
	}
	ck_wunlock(&sdata->instance_lock);
}

static void reset_bestshares(sdata_t *sdata)
{
	user_instance_t *user, *tmpuser;
	stratum_instance_t *client, *tmp;

	ck_rlock(&sdata->instance_lock);
	HASH_ITER(hh, sdata->stratum_instances, client, tmp) {
		client->best_diff = 0;
	}
	HASH_ITER(hh, sdata->user_instances, user, tmpuser) {
		worker_instance_t *worker;

		user->best_diff = 0;
		DL_FOREACH(user->worker_instances, worker) {
			worker->best_diff = 0;
		}
	}
	ck_runlock(&sdata->instance_lock);
}

static void block_solve(ckpool_t *ckp, const char *blockhash)
{
	ckmsg_t *block, *tmp, *found = NULL;
	sdata_t *sdata = ckp->data;
	char cdfield[64];
	int height = 0;
	ts_t ts_now;
	json_t *val;
	char *msg;

	update_base(ckp, GEN_PRIORITY);

	ts_realtime(&ts_now);
	sprintf(cdfield, "%lu,%lu", ts_now.tv_sec, ts_now.tv_nsec);

	mutex_lock(&sdata->block_lock);
	DL_FOREACH_SAFE(sdata->block_solves, block, tmp) {
		val = block->data;
		char *solvehash;

		json_get_string(&solvehash, val, "blockhash");
		if (unlikely(!solvehash)) {
			LOGERR("Failed to find blockhash in block_solve json!");
			continue;
		}
		if (!strcmp(solvehash, blockhash)) {
			dealloc(solvehash);
			found = block;
			DL_DELETE(sdata->block_solves, block);
			break;
		}
		dealloc(solvehash);
	}
	mutex_unlock(&sdata->block_lock);

	if (unlikely(!found)) {
		LOGERR("Failed to find blockhash %s in block_solve!", blockhash);
		return;
	}

	val = found->data;
	json_set_string(val, "confirmed", "1");
	json_set_string(val, "createdate", cdfield);
	json_set_string(val, "createcode", __func__);
	json_get_int(&height, val, "height");
	ckdbq_add(ckp, ID_BLOCK, val);
	free(found);

	ASPRINTF(&msg, "Block %d solved by %s!", height, ckp->name);
	stratum_broadcast_message(sdata, msg);
	free(msg);

	LOGWARNING("Solved and confirmed block %d", height);
	reset_bestshares(sdata);
}

static void block_reject(sdata_t *sdata, const char *blockhash)
{
	ckmsg_t *block, *tmp, *found = NULL;
	int height = 0;
	json_t *val;

	mutex_lock(&sdata->block_lock);
	DL_FOREACH_SAFE(sdata->block_solves, block, tmp) {
		val = block->data;
		char *solvehash;

		json_get_string(&solvehash, val, "blockhash");
		if (unlikely(!solvehash)) {
			LOGERR("Failed to find blockhash in block_reject json!");
			continue;
		}
		if (!strcmp(solvehash, blockhash)) {
			dealloc(solvehash);
			found = block;
			DL_DELETE(sdata->block_solves, block);
			break;
		}
		dealloc(solvehash);
	}
	mutex_unlock(&sdata->block_lock);

	if (unlikely(!found)) {
		LOGERR("Failed to find blockhash %s in block_reject!", blockhash);
		return;
	}
	val = found->data;
	json_get_int(&height, val, "height");
	json_decref(val);
	free(found);

	LOGWARNING("Submitted, but rejected block %d", height);
}

/* Some upstream pools (like p2pool) don't update stratum often enough and
 * miners disconnect if they don't receive regular communication so send them
 * a ping at regular intervals */
static void broadcast_ping(sdata_t *sdata)
{
	json_t *json_msg;

	JSON_CPACK(json_msg, "{s:[],s:i,s:s}",
		   "params",
		   "id", 42,
		   "method", "mining.ping");

	stratum_broadcast(sdata, json_msg);
}

static void ckmsgq_stats(ckmsgq_t *ckmsgq, const int size, json_t **val)
{
	int objects, generated;
	int64_t memsize;
	ckmsg_t *msg;

	mutex_lock(ckmsgq->lock);
	DL_COUNT(ckmsgq->msgs, msg, objects);
	generated = ckmsgq->messages;
	mutex_unlock(ckmsgq->lock);

	memsize = (sizeof(ckmsg_t) + size) * objects;
	JSON_CPACK(*val, "{si,si,si}", "count", objects, "memory", memsize, "generated", generated);
}

static char *stratifier_stats(ckpool_t *ckp, sdata_t *sdata)
{
	json_t *val = json_object(), *subval;
	int objects, generated;
	int64_t memsize;
	char *buf;

	ck_rlock(&sdata->workbase_lock);
	objects = HASH_COUNT(sdata->workbases);
	memsize = SAFE_HASH_OVERHEAD(sdata->workbases) + sizeof(workbase_t) * objects;
	generated = sdata->workbases_generated;
	ck_runlock(&sdata->workbase_lock);

	JSON_CPACK(subval, "{si,si,si}", "count", objects, "memory", memsize, "generated", generated);
	json_set_object(val, "workbases", subval);

	ck_rlock(&sdata->instance_lock);
	objects = HASH_COUNT(sdata->user_instances);
	memsize = SAFE_HASH_OVERHEAD(sdata->user_instances) + sizeof(stratum_instance_t) * objects;
	JSON_CPACK(subval, "{si,si}", "count", objects, "memory", memsize);
	json_set_object(val, "users", subval);

	objects = HASH_COUNT(sdata->stratum_instances);
	memsize = SAFE_HASH_OVERHEAD(sdata->stratum_instances);
	generated = sdata->stratum_generated;
	JSON_CPACK(subval, "{si,si,si}", "count", objects, "memory", memsize, "generated", generated);
	json_set_object(val, "clients", subval);

	objects = sdata->stats.disconnected;
	generated = sdata->disconnected_generated;
	memsize = SAFE_HASH_OVERHEAD(sdata->disconnected_sessions);
	memsize += sizeof(session_t) * sdata->stats.disconnected;
	JSON_CPACK(subval, "{si,si,si}", "count", objects, "memory", memsize, "generated", generated);
	json_set_object(val, "disconnected", subval);
	ck_runlock(&sdata->instance_lock);

	mutex_lock(&sdata->share_lock);
	generated = sdata->shares_generated;
	objects = HASH_COUNT(sdata->shares);
	memsize = SAFE_HASH_OVERHEAD(sdata->shares) + sizeof(share_t) * objects;
	mutex_unlock(&sdata->share_lock);

	JSON_CPACK(subval, "{si,si,si}", "count", objects, "memory", memsize, "generated", generated);
	json_set_object(val, "shares", subval);

	ckmsgq_stats(sdata->ssends, sizeof(smsg_t), &subval);
	json_set_object(val, "ssends", subval);
	/* Don't know exactly how big the string is so just count the pointer for now */
	ckmsgq_stats(sdata->srecvs, sizeof(char *), &subval);
	json_set_object(val, "srecvs", subval);
	if (!CKP_STANDALONE(ckp)) {
		ckmsgq_stats(sdata->ckdbq, sizeof(char *), &subval);
		json_set_object(val, "ckdbq", subval);
	}
	ckmsgq_stats(sdata->stxnq, sizeof(json_params_t), &subval);
	json_set_object(val, "stxnq", subval);

	buf = json_dumps(val, JSON_NO_UTF8 | JSON_PRESERVE_ORDER);
	json_decref(val);
	LOGNOTICE("Stratifier stats: %s", buf);
	return buf;
}

/* Send a single client a reconnect request, setting the time we sent the
 * request so we can drop the client lazily if it hasn't reconnected on its
 * own one minute later */
static void reconnect_client(sdata_t *sdata, stratum_instance_t *client)
{
	json_t *json_msg;

	/* Already requested? */
	if (client->reconnect_request) {
		connector_drop_client(sdata->ckp, client->id);
		client->dropped = true;
		return;
	}
	client->reconnect_request = time(NULL);
	JSON_CPACK(json_msg, "{sosss[]}", "id", json_null(), "method", "client.reconnect",
		   "params");
	stratum_add_send(sdata, json_msg, client->id);
}

static void dead_proxy(sdata_t *sdata, const char *buf)
{
	int id = 0, subid = 0;

	sscanf(buf, "deadproxy=%d:%d", &id, &subid);
	dead_proxyid(sdata, id, subid);
}

/* Must hold a reference */
static void lazy_reconnect_client(sdata_t *sdata, stratum_instance_t *client)
{
	int64_t headroom;
	proxy_t *proxy;

	headroom = current_headroom(sdata, &proxy);
	if (!proxy)
		return;
	if (headroom-- > 0) {
		LOGNOTICE("Reconnecting client %"PRId64, client->id);
		reconnect_client(sdata, client);
	} else {
		generator_recruit(sdata->ckp, proxy->id, -headroom);
		if (!client->reconnect) {
			LOGNOTICE("Flagging client %"PRId64, client->id);
			client->reconnect = true;
		} else /* Already been flagged, force the send */
			reconnect_client(sdata, client);
	}
}

static user_instance_t *get_user(sdata_t *sdata, const char *username);

static void getuser(sdata_t *sdata, const char *buf, int *sockd)
{
	char *username = NULL;
	user_instance_t *user;
	json_error_t err_val;
	json_t *val = NULL;

	val = json_loads(buf, 0, &err_val);
	if (unlikely(!val)) {
		val = json_encode_errormsg(&err_val);
		goto out;
	}
	if (!json_get_string(&username, val, "user")) {
		val = json_errormsg("Failed to find user key");
		goto out;
	}
	if (!strlen(username)) {
		val = json_errormsg("Zero length user key");
		goto out;
	}
	user = get_user(sdata, username);
	JSON_CPACK(val, "{ss,sI,si,sf,sf,sf,sf,sf,sf,si}",
		   "user", user->username, "id", user->id, "workers", user->workers,
	    "bestdiff", user->best_diff, "dsps1", user->dsps1, "dsps5", user->dsps5,
	    "dsps60", user->dsps60, "dsps1440", user->dsps1440, "dsps10080", user->dsps10080,
	    "lastshare", user->last_update.tv_sec);
out:
	free(username);
	send_api_response(val, *sockd);
	_Close(sockd);
}

/* Return the user masked priority value of the proxy */
static int proxy_prio(const proxy_t *proxy)
{
	int prio = proxy->priority & 0x00000000ffffffff;

	return prio;
}

static json_t *json_proxyinfo(const proxy_t *proxy)
{
	const proxy_t *parent = proxy->parent;
	json_t *val;

	JSON_CPACK(val, "{si,si,si,sf,ss,ss,ss,ss,si,si,si,si,sb,sb,sI,sI,sI,sI,si,sb,sb,si}",
	    "id", proxy->id, "subid", proxy->subid, "priority", proxy_prio(parent),
	    "diff", proxy->diff, "url", proxy->url, "auth", proxy->auth, "pass", proxy->pass,
	    "enonce1", proxy->enonce1, "enonce1constlen", proxy->enonce1constlen,
	    "enonce1varlen", proxy->enonce1varlen, "nonce2len", proxy->nonce2len,
	    "enonce2varlen", proxy->enonce2varlen, "subscribed", proxy->subscribed,
	    "notified", proxy->notified, "clients", proxy->clients, "max_clients", proxy->max_clients,
	    "bound_clients", proxy->bound_clients, "combined_clients", parent->combined_clients,
	    "headroom", proxy->headroom, "subproxy_count", parent->subproxy_count,
	    "dead", proxy->dead, "global", proxy->global, "userid", proxy->userid);
	return val;
}

static void getproxy(sdata_t *sdata, const char *buf, int *sockd)
{
	json_error_t err_val;
	json_t *val = NULL;
	int id, subid = 0;
	proxy_t *proxy;

	val = json_loads(buf, 0, &err_val);
	if (unlikely(!val)) {
		val = json_encode_errormsg(&err_val);
		goto out;
	}
	if (!json_get_int(&id, val, "id")) {
		val = json_errormsg("Failed to find id key");
		goto out;
	}
	json_get_int(&subid, val, "subid");
	if (!subid)
		proxy = existing_proxy(sdata, id);
	else
		proxy = existing_subproxy(sdata, id, subid);
	if (!proxy) {
		val = json_errormsg("Failed to find proxy %d:%d", id, subid);
		goto out;
	}
	val = json_proxyinfo(proxy);
out:
	send_api_response(val, *sockd);
	_Close(sockd);
}

static void setproxy(sdata_t *sdata, const char *buf, int *sockd)
{
	json_error_t err_val;
	json_t *val = NULL;
	int id, priority;
	proxy_t *proxy;

	val = json_loads(buf, 0, &err_val);
	if (unlikely(!val)) {
		val = json_encode_errormsg(&err_val);
		goto out;
	}
	if (!json_get_int(&id, val, "id")) {
		val = json_errormsg("Failed to find id key");
		goto out;
	}
	if (!json_get_int(&priority, val, "priority")) {
		val = json_errormsg("Failed to find priority key");
		goto out;
	}
	proxy = existing_proxy(sdata, id);
	if (!proxy) {
		val = json_errormsg("Failed to find proxy %d", id);
		goto out;
	}
	if (priority != proxy_prio(proxy))
		set_proxy_prio(sdata, proxy, priority);
	val = json_proxyinfo(proxy);
out:
	send_api_response(val, *sockd);
	_Close(sockd);
}

static void reconnect_client_id(sdata_t *sdata, const int64_t client_id)
{
	stratum_instance_t *client;

	client = ref_instance_by_id(sdata, client_id);
	if (!client) {
		LOGINFO("reconnect_client_id failed to find client %"PRId64, client_id);
		return;
	}
	lazy_reconnect_client(sdata, client);
	dec_instance_ref(sdata, client);
}

static int stratum_loop(ckpool_t *ckp, proc_instance_t *pi)
{
	int sockd, ret = 0, selret = 0;
	sdata_t *sdata = ckp->data;
	unixsock_t *us = &pi->us;
	tv_t start_tv = {0, 0};
	char *buf = NULL;

retry:
	do {
		double tdiff;
		tv_t end_tv;

		tv_time(&end_tv);
		tdiff = tvdiff(&end_tv, &start_tv);
		if (tdiff > ckp->update_interval) {
			copy_tv(&start_tv, &end_tv);
			if (!ckp->proxy) {
				LOGDEBUG("%ds elapsed in strat_loop, updating gbt base",
					 ckp->update_interval);
				update_base(ckp, GEN_NORMAL);
			} else {
				LOGDEBUG("%ds elapsed in strat_loop, pinging miners",
					 ckp->update_interval);
				broadcast_ping(sdata);
			}
		}
		selret = wait_read_select(us->sockd, 5);
		if (!selret && !ping_main(ckp)) {
			LOGEMERG("Generator failed to ping main process, exiting");
			ret = 1;
			goto out;
		}
	} while (selret < 1);

	sockd = accept(us->sockd, NULL, NULL);
	if (sockd < 0) {
		LOGERR("Failed to accept on stratifier socket, exiting");
		ret = 1;
		goto out;
	}

	dealloc(buf);
	buf = recv_unix_msg(sockd);
	if (unlikely(!buf)) {
		Close(sockd);
		LOGWARNING("Failed to get message in stratum_loop");
		goto retry;
	}
	if (likely(buf[0] == '{')) {
		/* The bulk of the messages will be received json from the
		 * connector so look for this first. The srecv_process frees
		 * the buf heap ram */
		Close(sockd);
		ckmsgq_add(sdata->srecvs, buf);
		buf = NULL;
		goto retry;
	}
	if (cmdmatch(buf, "ping")) {
		LOGDEBUG("Stratifier received ping request");
		send_unix_msg(sockd, "pong");
		Close(sockd);
		goto retry;
	}
	if (cmdmatch(buf, "stats")) {
		char *msg;

		LOGDEBUG("Stratifier received stats request");
		msg = stratifier_stats(ckp, sdata);
		send_unix_msg(sockd, msg);
		Close(sockd);
		goto retry;
	}
	/* Parse API commands here to return a message to sockd */
	if (cmdmatch(buf, "getuser")) {
		getuser(sdata, buf + 8, &sockd);
		goto retry;
	}
	if (cmdmatch(buf, "getproxy")) {
		getproxy(sdata, buf + 9, &sockd);
		goto retry;
	}
	if (cmdmatch(buf, "setproxy")) {
		setproxy(sdata, buf + 9, &sockd);
		goto retry;
	}

	Close(sockd);
	LOGDEBUG("Stratifier received request: %s", buf);
	if (cmdmatch(buf, "shutdown")) {
		ret = 0;
		goto out;
	} else if (cmdmatch(buf, "update")) {
		update_base(ckp, GEN_PRIORITY);
	} else if (cmdmatch(buf, "subscribe")) {
		/* Proxifier has a new subscription */
		update_subscribe(ckp, buf);
	} else if (cmdmatch(buf, "notify")) {
		/* Proxifier has a new notify ready */
		update_notify(ckp, buf);
	} else if (cmdmatch(buf, "diff")) {
		update_diff(ckp, buf);
	} else if (cmdmatch(buf, "dropclient")) {
		int64_t client_id;

		ret = sscanf(buf, "dropclient=%"PRId64, &client_id);
		if (ret < 0)
			LOGDEBUG("Stratifier failed to parse dropclient command: %s", buf);
		else
			drop_client(ckp, sdata, client_id);
	} else if (cmdmatch(buf, "reconnclient")) {
		int64_t client_id;

		ret = sscanf(buf, "reconnclient=%"PRId64, &client_id);
		if (ret < 0)
			LOGDEBUG("Stratifier failed to parse reconnclient command: %s", buf);
		else
			reconnect_client_id(sdata, client_id);
	} else if (cmdmatch(buf, "dropall")) {
		drop_allclients(ckp);
	} else if (cmdmatch(buf, "block")) {
		block_solve(ckp, buf + 6);
	} else if (cmdmatch(buf, "noblock")) {
		block_reject(sdata, buf + 8);
	} else if (cmdmatch(buf, "reconnect")) {
		request_reconnect(sdata, buf);
	} else if (cmdmatch(buf, "deadproxy")) {
		dead_proxy(sdata, buf);
	} else if (cmdmatch(buf, "loglevel")) {
		sscanf(buf, "loglevel=%d", &ckp->loglevel);
	} else
		LOGWARNING("Unhandled stratifier message: %s", buf);
	goto retry;

out:
	dealloc(buf);
	return ret;
}

static void *blockupdate(void *arg)
{
	ckpool_t *ckp = (ckpool_t *)arg;
	sdata_t *sdata = ckp->data;
	char *buf = NULL;
	char request[8];

	pthread_detach(pthread_self());
	rename_proc("blockupdate");
	buf = send_recv_proc(ckp->generator, "getbest");
	if (!cmdmatch(buf, "failed"))
		sprintf(request, "getbest");
	else
		sprintf(request, "getlast");

	while (42) {
		dealloc(buf);
		buf = send_recv_generator(ckp, request, GEN_LAX);
		if (buf && cmdmatch(buf, "notify"))
			cksleep_ms(5000);
		else if (buf && strcmp(buf, sdata->lastswaphash) && !cmdmatch(buf, "failed"))
			update_base(ckp, GEN_PRIORITY);
		else
			cksleep_ms(ckp->blockpoll);
	}
	return NULL;
}

/* Enter holding workbase_lock and client a ref count. */
static void __fill_enonce1data(const workbase_t *wb, stratum_instance_t *client)
{
	if (wb->enonce1constlen)
		memcpy(client->enonce1bin, wb->enonce1constbin, wb->enonce1constlen);
	if (wb->enonce1varlen) {
		memcpy(client->enonce1bin + wb->enonce1constlen, &client->enonce1_64, wb->enonce1varlen);
		__bin2hex(client->enonce1var, &client->enonce1_64, wb->enonce1varlen);
	}
	__bin2hex(client->enonce1, client->enonce1bin, wb->enonce1constlen + wb->enonce1varlen);
}

/* Create a new enonce1 from the 64 bit enonce1_64 value, using only the number
 * of bytes we have to work with when we are proxying with a split nonce2.
 * When the proxy space is less than 32 bits to work with, we look for an
 * unused enonce1 value and reject clients instead if there is no space left.
 * Needs to be entered with client holding a ref count. */
static bool new_enonce1(ckpool_t *ckp, sdata_t *ckp_sdata, sdata_t *sdata, stratum_instance_t *client)
{
	proxy_t *proxy = NULL;
	uint64_t enonce1;

	if (ckp->proxy) {
		if (!ckp_sdata->proxy)
			return false;

		mutex_lock(&ckp_sdata->proxy_lock);
		proxy = sdata->subproxy;
		client->proxyid = proxy->id;
		client->subproxyid = proxy->subid;
		mutex_unlock(&ckp_sdata->proxy_lock);

		if (proxy->clients >= proxy->max_clients) {
			LOGWARNING("Proxy reached max clients %"PRId64, proxy->max_clients);
			return false;
		}
	}

	/* instance_lock protects enonce1_64. Incrementing a little endian 64bit
	 * number ensures that no matter how many of the bits we take from the
	 * left depending on nonce2 length, we'll always get a changing value
	 * for every next client.*/
	ck_wlock(&ckp_sdata->instance_lock);
	enonce1 = le64toh(ckp_sdata->enonce1_64);
	enonce1++;
	client->enonce1_64 = ckp_sdata->enonce1_64 = htole64(enonce1);
	if (proxy) {
		client->proxy = proxy;
		proxy->clients++;
		proxy->bound_clients++;
		proxy->parent->combined_clients++;
	}
	ck_wunlock(&ckp_sdata->instance_lock);

	ck_rlock(&sdata->workbase_lock);
	__fill_enonce1data(sdata->current_workbase, client);
	ck_runlock(&sdata->workbase_lock);

	return true;
}

static void stratum_send_message(sdata_t *sdata, const stratum_instance_t *client, const char *msg);

/* Need to hold sdata->proxy_lock */
static proxy_t *__best_subproxy(proxy_t *proxy)
{
	proxy_t *subproxy, *best = NULL, *tmp;
	int64_t max_headroom;

	proxy->headroom = max_headroom = 0;
	HASH_ITER(sh, proxy->subproxies, subproxy, tmp) {
		int64_t subproxy_headroom;

		if (subproxy->dead)
			continue;
		if (!subproxy->sdata->current_workbase)
			continue;
		subproxy_headroom = subproxy->max_clients - subproxy->clients;

		proxy->headroom += subproxy_headroom;
		if (subproxy_headroom > max_headroom) {
			best = subproxy;
			max_headroom = subproxy_headroom;
		}
		if (best)
			break;
	}
	return best;
}

/* Choose the stratifier data for a new client. Use the main ckp_sdata except
 * in proxy mode where we find a subproxy based on the current proxy with room
 * for more clients. Signal the generator to recruit more subproxies if we are
 * running out of room. */
static sdata_t *select_sdata(const ckpool_t *ckp, sdata_t *ckp_sdata, const int userid)
{
	proxy_t *current, *proxy, *tmp, *best = NULL;

	if (!ckp->proxy || ckp->passthrough)
		return ckp_sdata;
	current = ckp_sdata->proxy;
	if (!current) {
		LOGWARNING("No proxy available yet to generate subscribes");
		return NULL;
	}

	/* Proxies are ordered by priority so first available will be the best
	 * priority */
	mutex_lock(&ckp_sdata->proxy_lock);
	HASH_ITER(hh, ckp_sdata->proxies, proxy, tmp) {
		if (proxy->userid < userid)
			continue;
		if (proxy->userid > userid)
			break;
		best = __best_subproxy(proxy);
		if (best)
			break;
	}
	mutex_unlock(&ckp_sdata->proxy_lock);

	if (!best) {
		LOGWARNING("Temporarily insufficient subproxies to accept more clients");
		return NULL;
	}
	if (!userid) {
		if (best->id != current->id || current_headroom(ckp_sdata, &proxy) < 2)
			generator_recruit(ckp, current->id, 1);
	} else {
		if (proxy_headroom(ckp_sdata, userid) < 2)
			generator_recruit(ckp, best->id, 1);
	}
	return best->sdata;
}

static int int_from_sessionid(const char *sessionid)
{
	int ret = 0, slen;

	if (!sessionid)
		goto out;
	slen = strlen(sessionid) / 2;
	if (slen < 1 || slen > 4)
		goto out;

	if (!validhex(sessionid))
		goto out;

	sscanf(sessionid, "%x", &ret);
out:
	return ret;
}

static int userid_from_sessionid(sdata_t *sdata, const int session_id)
{
	session_t *session;
	int ret = 0;

	ck_wlock(&sdata->instance_lock);
	HASH_FIND_INT(sdata->disconnected_sessions, &session_id, session);
	if (!session)
		goto out_unlock;
	HASH_DEL(sdata->disconnected_sessions, session);
	sdata->stats.disconnected--;
	ret = session->userid;
	dealloc(session);
out_unlock:
	ck_wunlock(&sdata->instance_lock);

	return ret;
}

/* Extranonce1 must be set here. Needs to be entered with client holding a ref
 * count. */
static json_t *parse_subscribe(stratum_instance_t *client, const int64_t client_id, const json_t *params_val)
{
	ckpool_t *ckp = client->ckp;
	sdata_t *sdata, *ckp_sdata = ckp->data;
	bool old_match = false;
	char sessionid[12];
	int arr_size;
	json_t *ret;
	int n2len;

	if (unlikely(!json_is_array(params_val))) {
		stratum_send_message(ckp_sdata, client, "Invalid json: params not an array");
		return json_string("params not an array");
	}

	sdata = select_sdata(ckp, ckp_sdata, 0);
	if (unlikely(!sdata || !sdata->current_workbase)) {
		LOGWARNING("Failed to provide subscription due to no %s", sdata ? "current workbase" : "sdata");
		stratum_send_message(ckp_sdata, client, "Pool Initialising");
		return json_string("Initialising");
	}

	arr_size = json_array_size(params_val);
	/* NOTE useragent is NULL prior to this so should not be used in code
	 * till after this point */
	if (arr_size > 0) {
		int session_id = 0;
		const char *buf;

		buf = json_string_value(json_array_get(params_val, 0));
		if (buf && strlen(buf))
			client->useragent = strdup(buf);
		else
			client->useragent = ckzalloc(1); // Set to ""
		if (arr_size > 1) {
			/* This would be the session id for reconnect, it will
			 * not work for clients on a proxied connection. */
			buf = json_string_value(json_array_get(params_val, 1));
			session_id = int_from_sessionid(buf);
			LOGDEBUG("Found old session id %d", session_id);
		}
		if (!ckp->proxy && session_id) {
			if ((client->enonce1_64 = disconnected_sessionid_exists(sdata, session_id, client_id))) {
				sprintf(client->enonce1, "%016lx", client->enonce1_64);
				old_match = true;

				ck_rlock(&ckp_sdata->workbase_lock);
				__fill_enonce1data(sdata->current_workbase, client);
				ck_runlock(&ckp_sdata->workbase_lock);
			}
		} else if (ckp->proxy && session_id) {
			int userid;

			/* Use the session_id to tell us which user this was */
			userid = userid_from_sessionid(ckp_sdata, session_id);
			if (userid) {
				sdata_t *user_sdata = select_sdata(ckp, ckp_sdata, userid);

				if (user_sdata)
					sdata = user_sdata;
			}
		}
	} else
		client->useragent = ckzalloc(1);

	client->sdata = sdata;
	if (ckp->proxy) {
		LOGINFO("Current %d, selecting proxy %d:%d for client %"PRId64, ckp_sdata->proxy->id,
			sdata->subproxy->id, sdata->subproxy->subid, client->id);
	}

	if (!old_match) {
		/* Create a new extranonce1 based on a uint64_t pointer */
		if (!new_enonce1(ckp, ckp_sdata, sdata, client)) {
			stratum_send_message(sdata, client, "Pool full of clients");
			client->reject = 2;
			return json_string("proxy full");
		}
		LOGINFO("Set new subscription %"PRId64" to new enonce1 %lx string %s", client->id,
			client->enonce1_64, client->enonce1);
	} else {
		LOGINFO("Set new subscription %"PRId64" to old matched enonce1 %lx string %s",
			client->id, client->enonce1_64, client->enonce1);
	}

	/* Workbases will exist if sdata->current_workbase is not NULL */
	ck_rlock(&sdata->workbase_lock);
	n2len = sdata->workbases->enonce2varlen;
	sprintf(sessionid, "%08x", client->session_id);
	JSON_CPACK(ret, "[[[s,s]],s,i]", "mining.notify", sessionid, client->enonce1,
			n2len);
	ck_runlock(&sdata->workbase_lock);

	client->subscribed = true;

	return ret;
}

static bool test_address(ckpool_t *ckp, const char *address)
{
	bool ret = false;
	char *buf, *msg;

	ASPRINTF(&msg, "checkaddr:%s", address);
	/* Must wait for a response here */
	buf = __send_recv_generator(ckp, msg, GEN_LAX);
	dealloc(msg);
	if (!buf)
		return ret;
	ret = cmdmatch(buf, "true");
	dealloc(buf);
	return ret;
}

static const double nonces = 4294967296;

static double dsps_from_key(json_t *val, const char *key)
{
	char *string, *endptr;
	double ret = 0;

	json_get_string(&string, val, key);
	if (!string)
		return ret;
	ret = strtod(string, &endptr) / nonces;
	if (endptr) {
		switch (endptr[0]) {
			case 'E':
				ret *= (double)1000;
			case 'P':
				ret *= (double)1000;
			case 'T':
				ret *= (double)1000;
			case 'G':
				ret *= (double)1000;
			case 'M':
				ret *= (double)1000;
			case 'K':
				ret *= (double)1000;
			default:
				break;
		}
	}
	free(string);
	return ret;
}

/* Enter holding a reference count */
static void read_userstats(ckpool_t *ckp, user_instance_t *user)
{
	int tvsec_diff = 0, ret;
	char s[512];
	json_t *val;
	FILE *fp;
	tv_t now;

	snprintf(s, 511, "%s/users/%s", ckp->logdir, user->username);
	fp = fopen(s, "re");
	if (!fp) {
		LOGINFO("User %s does not have a logfile to read", user->username);
		return;
	}
	memset(s, 0, 512);
	ret = fread(s, 1, 511, fp);
	fclose(fp);
	if (ret < 1) {
		LOGINFO("Failed to read user %s logfile", user->username);
		return;
	}
	val = json_loads(s, 0, NULL);
	if (!val) {
		LOGINFO("Failed to json decode user %s logfile: %s", user->username, s);
		return;
	}

	tv_time(&now);
	copy_tv(&user->last_share, &now);
	user->dsps1 = dsps_from_key(val, "hashrate1m");
	user->dsps5 = dsps_from_key(val, "hashrate5m");
	user->dsps60 = dsps_from_key(val, "hashrate1hr");
	user->dsps1440 = dsps_from_key(val, "hashrate1d");
	user->dsps10080 = dsps_from_key(val, "hashrate7d");
	json_get_int64(&user->last_update.tv_sec, val, "lastupdate");
	json_get_double(&user->best_diff, val, "bestshare");
	LOGINFO("Successfully read user %s stats %f %f %f %f %f %f", user->username,
		user->dsps1, user->dsps5, user->dsps60, user->dsps1440,
		user->dsps10080, user->best_diff);
	json_decref(val);
	if (user->last_update.tv_sec)
		tvsec_diff = now.tv_sec - user->last_update.tv_sec - 60;
	if (tvsec_diff > 60) {
		LOGINFO("Old user stats indicate not logged for %d seconds, decaying stats",
			tvsec_diff);
		decay_time(&user->dsps1, 0, tvsec_diff, 60);
		decay_time(&user->dsps5, 0, tvsec_diff, 300);
		decay_time(&user->dsps60, 0, tvsec_diff, 3600);
		decay_time(&user->dsps1440, 0, tvsec_diff, 86400);
		decay_time(&user->dsps10080, 0, tvsec_diff, 604800);
	}
}

/* Enter holding a reference count */
static void read_workerstats(ckpool_t *ckp, worker_instance_t *worker)
{
	int tvsec_diff = 0, ret;
	char s[512];
	json_t *val;
	FILE *fp;
	tv_t now;

	snprintf(s, 511, "%s/workers/%s", ckp->logdir, worker->workername);
	fp = fopen(s, "re");
	if (!fp) {
		LOGINFO("Worker %s does not have a logfile to read", worker->workername);
		return;
	}
	memset(s, 0, 512);
	ret = fread(s, 1, 511, fp);
	fclose(fp);
	if (ret < 1) {
		LOGINFO("Failed to read worker %s logfile", worker->workername);
		return;
	}
	val = json_loads(s, 0, NULL);
	if (!val) {
		LOGINFO("Failed to json decode worker %s logfile: %s", worker->workername, s);
		return;
	}

	tv_time(&now);
	copy_tv(&worker->last_share, &now);
	worker->dsps1 = dsps_from_key(val, "hashrate1m");
	worker->dsps5 = dsps_from_key(val, "hashrate5m");
	worker->dsps60 = dsps_from_key(val, "hashrate1d");
	worker->dsps1440 = dsps_from_key(val, "hashrate1d");
	json_get_double(&worker->best_diff, val, "bestshare");
	json_get_int64(&worker->last_update.tv_sec, val, "lastupdate");
	LOGINFO("Successfully read worker %s stats %f %f %f %f %f", worker->workername,
		worker->dsps1, worker->dsps5, worker->dsps60, worker->dsps1440, worker->best_diff);
	json_decref(val);
	if (worker->last_update.tv_sec)
		tvsec_diff = now.tv_sec - worker->last_update.tv_sec - 60;
	if (tvsec_diff > 60) {
		LOGINFO("Old worker stats indicate not logged for %d seconds, decaying stats",
			tvsec_diff);
		decay_time(&worker->dsps1, 0, tvsec_diff, 60);
		decay_time(&worker->dsps5, 0, tvsec_diff, 300);
		decay_time(&worker->dsps60, 0, tvsec_diff, 3600);
		decay_time(&worker->dsps1440, 0, tvsec_diff, 86400);
	}
}

#define DEFAULT_AUTH_BACKOFF	(3)  /* Set initial backoff to 3 seconds */

static user_instance_t *__create_user(sdata_t *sdata, const char *username)
{
	user_instance_t *user = ckzalloc(sizeof(user_instance_t));

	user->auth_backoff = DEFAULT_AUTH_BACKOFF;
	strcpy(user->username, username);
	user->id = ++sdata->user_instance_id;
	HASH_ADD_STR(sdata->user_instances, username, user);
	return user;
}

/* Find user by username or create one if it doesn't already exist */
static user_instance_t *get_user(sdata_t *sdata, const char *username)
{
	user_instance_t *user;

	ck_wlock(&sdata->instance_lock);
	HASH_FIND_STR(sdata->user_instances, username, user);
	if (unlikely(!user))
		user = __create_user(sdata, username);
	ck_wunlock(&sdata->instance_lock);

	return user;
}

static worker_instance_t *__create_worker(user_instance_t *user, const char *workername)
{
	worker_instance_t *worker = ckzalloc(sizeof(worker_instance_t));

	worker->workername = strdup(workername);
	worker->user_instance = user;
	DL_APPEND(user->worker_instances, worker);
	worker->start_time = time(NULL);
	return worker;
}

static worker_instance_t *__get_worker(user_instance_t *user, const char *workername)
{
	worker_instance_t *worker = NULL, *tmp;

	DL_FOREACH(user->worker_instances, tmp) {
		if (!safecmp(workername, tmp->workername)) {
			worker = tmp;
			break;
		}
	}
	return worker;
}

/* Find worker amongst a user's workers by workername or create one if it
 * doesn't yet exist. */
static worker_instance_t *get_worker(sdata_t *sdata, user_instance_t *user, const char *workername)
{
	worker_instance_t *worker;

	ck_wlock(&sdata->instance_lock);
	worker = __get_worker(user, workername);
	if (!worker)
		worker = __create_worker(user, workername);
	ck_wunlock(&sdata->instance_lock);

	return worker;
}

/* This simply strips off the first part of the workername and matches it to a
 * user or creates a new one. Needs to be entered with client holding a ref
 * count. */
static user_instance_t *generate_user(ckpool_t *ckp, stratum_instance_t *client,
				      const char *workername)
{
	char *base_username = strdupa(workername), *username;
	bool new_user = false, new_worker = false;
	sdata_t *sdata = ckp->data;
	user_instance_t *user;
	int len;

	username = strsep(&base_username, "._");
	if (!username || !strlen(username))
		username = base_username;
	len = strlen(username);
	if (unlikely(len > 127))
		username[127] = '\0';

	ck_wlock(&sdata->instance_lock);
	HASH_FIND_STR(sdata->user_instances, username, user);
	if (!user) {
		/* New user instance. Secondary user id will be NULL */
		user = __create_user(sdata, username);
		new_user = true;
	}
	client->user_instance = user;
	client->worker_instance = __get_worker(user, workername);
	/* Create one worker instance for combined data from workers of the
	 * same name */
	if (!client->worker_instance) {
		client->worker_instance = __create_worker(user, workername);
		new_worker = true;
	}
	DL_APPEND(user->clients, client);
	__inc_worker(sdata,user);
	ck_wunlock(&sdata->instance_lock);

	if (CKP_STANDALONE(ckp) && new_user)
		read_userstats(ckp, user);
	if (CKP_STANDALONE(ckp) && new_worker)
		read_workerstats(ckp, client->worker_instance);

	if (new_user && !ckp->proxy) {
		/* Is this a btc address based username? */
		if (len > 26 && len < 35)
			user->btcaddress = test_address(ckp, username);
		LOGNOTICE("Added new user %s%s", username, user->btcaddress ?
			  " as address based registration" : "");
	}

	return user;
}

static void set_worker_mindiff(ckpool_t *ckp, const char *workername, int mindiff);

static void parse_worker_diffs(ckpool_t *ckp, json_t *worker_array)
{
	json_t *worker_entry;
	char *workername;
	size_t index;
	int mindiff;

	json_array_foreach(worker_array, index, worker_entry) {
		json_get_string(&workername, worker_entry, "workername");
		json_get_int(&mindiff, worker_entry, "difficultydefault");
		set_worker_mindiff(ckp, workername, mindiff);
	}
}

/* Send this to the database and parse the response to authorise a user
 * and get SUID parameters back. We don't add these requests to the sdata->ckdbqueue
 * since we have to wait for the response but this is done from the authoriser
 * thread so it won't hold anything up but other authorisations. Needs to be
 * entered with client holding a ref count. */
static int send_recv_auth(stratum_instance_t *client)
{
	user_instance_t *user = client->user_instance;
	ckpool_t *ckp = client->ckp;
	sdata_t *sdata = ckp->data;
	char *buf = NULL, *json_msg;
	bool contended = false;
	size_t responselen = 0;
	char cdfield[64];
	int ret = 1;
	json_t *val;
	ts_t now;

	ts_realtime(&now);
	sprintf(cdfield, "%lu,%lu", now.tv_sec, now.tv_nsec);

	val = json_object();
	json_set_string(val, "username", user->username);
	json_set_string(val, "workername", client->workername);
	json_set_string(val, "poolinstance", ckp->name);
	json_set_string(val, "useragent", client->useragent);
	json_set_int(val, "clientid", client->id);
	json_set_string(val,"enonce1", client->enonce1);
	json_set_bool(val, "preauth", false);
	json_set_string(val, "createdate", cdfield);
	json_set_string(val, "createby", "code");
	json_set_string(val, "createcode", __func__);
	json_set_string(val, "createinet", client->address);
	if (user->btcaddress)
		json_msg = ckdb_msg(ckp, val, ID_ADDRAUTH);
	else
		json_msg = ckdb_msg(ckp, val, ID_AUTH);
	if (unlikely(!json_msg)) {
		LOGWARNING("Failed to dump json in send_recv_auth");
		goto out;
	}

	/* We want responses from ckdb serialised and not interleaved with
	 * other requests. Wait up to 3 seconds for exclusive access to ckdb
	 * and if we don't receive it treat it as a delayed auth if possible */
	if (likely(!mutex_timedlock(&sdata->ckdb_lock, 3))) {
		buf = ckdb_msg_call(ckp, json_msg);
		mutex_unlock(&sdata->ckdb_lock);
	} else
		contended = true;

	free(json_msg);
	/* Leave ample room for response based on buf length */
	if (likely(buf))
		responselen = strlen(buf);
	if (likely(responselen > 0)) {
		char *cmd = NULL, *secondaryuserid = NULL, *response;
		worker_instance_t *worker = client->worker_instance;
		json_error_t err_val;
		json_t *val = NULL;

		LOGINFO("Got ckdb response: %s", buf);
		response = alloca(responselen);
		memset(response, 0, responselen);
		if (unlikely(sscanf(buf, "id.%*d.%s", response) < 1 || strlen(response) < 1 || !strchr(response, '='))) {
			if (cmdmatch(response, "failed"))
				goto out;
			LOGWARNING("Got unparseable ckdb auth response: %s", buf);
			goto out_fail;
		}
		cmd = response;
		strsep(&cmd, "=");
		LOGINFO("User %s Worker %s got auth response: %s  cmd: %s",
			user->username, client->workername,
			response, cmd);
		val = json_loads(cmd, 0, &err_val);
		if (unlikely(!val))
			LOGWARNING("AUTH JSON decode failed(%d): %s", err_val.line, err_val.text);
		else {
			json_t *worker_array = json_object_get(val, "workers");

			json_get_string(&secondaryuserid, val, "secondaryuserid");
			parse_worker_diffs(ckp, worker_array);
			client->suggest_diff = worker->mindiff;
			if (!user->auth_time)
				user->auth_time = time(NULL);
		}
		if (secondaryuserid && (!safecmp(response, "ok.authorise") ||
					!safecmp(response, "ok.addrauth"))) {
			if (!user->secondaryuserid)
				user->secondaryuserid = secondaryuserid;
			else
				dealloc(secondaryuserid);
			ret = 0;
		}
		if (likely(val))
			json_decref(val);
		goto out;
	}
	if (contended)
		LOGWARNING("Prolonged lock contention for ckdb while trying to authorise");
	else {
		if (!sdata->ckdb_offline)
			LOGWARNING("Got no auth response from ckdb :(");
		else
			LOGNOTICE("No auth response for %s from offline ckdb", user->username);
	}
out_fail:
	ret = -1;
out:
	free(buf);
	return ret;
}

/* For sending auths to ckdb after we've already decided we can authorise
 * these clients while ckdb is offline, based on an existing client of the
 * same username already having been authorised. Needs to be entered with
 * client holding a ref count. */
static void queue_delayed_auth(stratum_instance_t *client)
{
	ckpool_t *ckp = client->ckp;
	char cdfield[64];
	json_t *val;
	ts_t now;

	/* Read off any cached mindiff from previous auths */
	client->suggest_diff = client->worker_instance->mindiff;

	ts_realtime(&now);
	sprintf(cdfield, "%lu,%lu", now.tv_sec, now.tv_nsec);

	JSON_CPACK(val, "{ss,ss,ss,ss,sI,ss,sb,ss,ss,ss,ss}",
			"username", client->user_instance->username,
			"workername", client->workername,
			"poolinstance", ckp->name,
			"useragent", client->useragent,
			"clientid", client->id,
			"enonce1", client->enonce1,
			"preauth", true,
			"createdate", cdfield,
			"createby", "code",
			"createcode", __func__,
			"createinet", client->address);
	ckdbq_add(ckp, ID_AUTH, val);
}

/* Needs to be entered with client holding a ref count. */
static json_t *parse_authorise(stratum_instance_t *client, const json_t *params_val,
			       json_t **err_val, int *errnum)
{
	user_instance_t *user;
	ckpool_t *ckp = client->ckp;
	bool ret = false;
	const char *buf;
	int arr_size;
	ts_t now;

	if (unlikely(!json_is_array(params_val))) {
		*err_val = json_string("params not an array");
		goto out;
	}
	arr_size = json_array_size(params_val);
	if (unlikely(arr_size < 1)) {
		*err_val = json_string("params missing array entries");
		goto out;
	}
	if (unlikely(!client->useragent)) {
		*err_val = json_string("Failed subscription");
		goto out;
	}
	buf = json_string_value(json_array_get(params_val, 0));
	if (!buf) {
		*err_val = json_string("Invalid workername parameter");
		goto out;
	}
	if (!strlen(buf)) {
		*err_val = json_string("Empty workername parameter");
		goto out;
	}
	if (!memcmp(buf, ".", 1) || !memcmp(buf, "_", 1)) {
		*err_val = json_string("Empty username parameter");
		goto out;
	}
	if (strchr(buf, '/')) {
		*err_val = json_string("Invalid character in username");
		goto out;
	}
	user = generate_user(ckp, client, buf);
	client->user_id = user->id;
	ts_realtime(&now);
	client->start_time = now.tv_sec;
	/* NOTE workername is NULL prior to this so should not be used in code
	 * till after this point */
	client->workername = strdup(buf);
	if (user->failed_authtime) {
		time_t now_t = time(NULL);

		if (now_t < user->failed_authtime + user->auth_backoff) {
			if (!user->throttled) {
				user->throttled = true;
				LOGNOTICE("Client %"PRId64" %s worker %s rate limited due to failed auth attempts",
					  client->id, client->address, buf);
			} else{
				LOGINFO("Client %"PRId64" %s worker %s rate limited due to failed auth attempts",
					client->id, client->address, buf);
			}
			client->dropped = true;
			goto out;
		}
	}
	if (CKP_STANDALONE(ckp))
		ret = true;
	else {
		/* Preauth workers for the first 10 minutes after the user is
		 * first authorised by ckdb to avoid floods of worker auths.
		 * *errnum is implied zero already so ret will be set true */
		if (user->auth_time && time(NULL) - user->auth_time < 600)
			client->suggest_diff = client->worker_instance->mindiff;
		else
			*errnum = send_recv_auth(client);
		if (!*errnum)
			ret = true;
		else if (*errnum < 0 && user->secondaryuserid) {
			/* This user has already been authorised but ckdb is
			 * offline so we assume they already exist but add the
			 * auth request to the queued messages. */
			queue_delayed_auth(client);
			ret = true;
		}
	}
	if (ret) {
		client->authorised = ret;
		user->authorised = ret;
		if (ckp->proxy) {
			LOGNOTICE("Authorised client %"PRId64" to proxy %d:%d, worker %s as user %s",
				  client->id, client->proxyid, client->subproxyid, buf, user->username);
			if (client->sdata && client->sdata->proxy && client->sdata->proxy->global) {
				sdata_t *ckp_sdata = ckp->data;

				if (proxy_headroom(ckp_sdata, client->user_id))
					client->reconnect = true;
			}
		} else {
			LOGNOTICE("Authorised client %"PRId64" worker %s as user %s",
				  client->id, buf, user->username);
		}
		user->auth_backoff = DEFAULT_AUTH_BACKOFF; /* Reset auth backoff time */
	} else {
		LOGNOTICE("Client %"PRId64" %s worker %s failed to authorise as user %s",
			  client->id, client->address, buf,user->username);
		user->failed_authtime = time(NULL);
		user->auth_backoff <<= 1;
		/* Cap backoff time to 10 mins */
		if (user->auth_backoff > 600)
			user->auth_backoff = 600;
	}
	/* We can set this outside of lock safely */
	client->authorising = false;
out:
	return json_boolean(ret);
}

/* Needs to be entered with client holding a ref count. */
static void stratum_send_diff(sdata_t *sdata, const stratum_instance_t *client)
{
	json_t *json_msg;

	JSON_CPACK(json_msg, "{s[I]soss}", "params", client->diff, "id", json_null(),
			     "method", "mining.set_difficulty");
	stratum_add_send(sdata, json_msg, client->id);
}

/* Needs to be entered with client holding a ref count. */
static void stratum_send_message(sdata_t *sdata, const stratum_instance_t *client, const char *msg)
{
	json_t *json_msg;

	JSON_CPACK(json_msg, "{sosss[s]}", "id", json_null(), "method", "client.show_message",
			     "params", msg);
	stratum_add_send(sdata, json_msg, client->id);
}

static double time_bias(const double tdiff, const double period)
{
	double dexp = tdiff / period;

	/* Sanity check to prevent silly numbers for double accuracy **/
	if (unlikely(dexp > 36))
		dexp = 36;
	return 1.0 - 1.0 / exp(dexp);
}

/* Sanity check to prevent clock adjustments backwards from screwing up stats */
static double sane_tdiff(tv_t *end, tv_t *start)
{
	double tdiff = tvdiff(end, start);

	if (unlikely(tdiff < 0.001))
		tdiff = 0.001;
	return tdiff;
}

/* Needs to be entered with client holding a ref count. */
static void add_submit(ckpool_t *ckp, stratum_instance_t *client, const int diff, const bool valid,
		       const bool submit)
{
	sdata_t *ckp_sdata = ckp->data, *sdata = client->sdata;
	worker_instance_t *worker = client->worker_instance;
	double tdiff, bdiff, dsps, drr, network_diff, bias;
	user_instance_t *user = client->user_instance;
	int64_t next_blockid, optimal;
	tv_t now_t;

	mutex_lock(&ckp_sdata->stats_lock);
	if (valid) {
		ckp_sdata->stats.unaccounted_shares++;
		ckp_sdata->stats.unaccounted_diff_shares += diff;
	} else
		ckp_sdata->stats.unaccounted_rejects += diff;
	mutex_unlock(&ckp_sdata->stats_lock);

	/* Count only accepted and stale rejects in diff calculation. */
	if (!valid && !submit)
		return;

	tv_time(&now_t);

	ck_rlock(&sdata->workbase_lock);
	next_blockid = sdata->workbase_id + 1;
	if (ckp->proxy)
		network_diff = sdata->current_workbase->diff;
	else
		network_diff = sdata->current_workbase->network_diff;
	ck_runlock(&sdata->workbase_lock);

	if (unlikely(!client->first_share.tv_sec)) {
		copy_tv(&client->first_share, &now_t);
		copy_tv(&client->ldc, &now_t);
	}

	tdiff = sane_tdiff(&now_t, &client->last_share);
	decay_time(&client->dsps1, diff, tdiff, 60);
	decay_time(&client->dsps5, diff, tdiff, 300);
	decay_time(&client->dsps60, diff, tdiff, 3600);
	decay_time(&client->dsps1440, diff, tdiff, 86400);
	decay_time(&client->dsps10080, diff, tdiff, 604800);
	copy_tv(&client->last_share, &now_t);

	tdiff = sane_tdiff(&now_t, &worker->last_share);
	decay_time(&worker->dsps1, diff, tdiff, 60);
	decay_time(&worker->dsps5, diff, tdiff, 300);
	decay_time(&worker->dsps60, diff, tdiff, 3600);
	decay_time(&worker->dsps1440, diff, tdiff, 86400);
	copy_tv(&worker->last_share, &now_t);
	worker->idle = false;

	tdiff = sane_tdiff(&now_t, &user->last_share);
	decay_time(&user->dsps1, diff, tdiff, 60);
	decay_time(&user->dsps5, diff, tdiff, 300);
	decay_time(&user->dsps60, diff, tdiff, 3600);
	decay_time(&user->dsps1440, diff, tdiff, 86400);
	decay_time(&user->dsps10080, diff, tdiff, 604800);
	copy_tv(&user->last_share, &now_t);
	client->idle = false;

	client->ssdc++;
	bdiff = sane_tdiff(&now_t, &client->first_share);
	bias = time_bias(bdiff, 300);
	tdiff = sane_tdiff(&now_t, &client->ldc);

	/* Check the difficulty every 240 seconds or as many shares as we
	 * should have had in that time, whichever comes first. */
	if (client->ssdc < 72 && tdiff < 240)
		return;

	if (diff != client->diff) {
		client->ssdc = 0;
		return;
	}

	/* Diff rate ratio */
	dsps = client->dsps5 / bias;
	drr = dsps / (double)client->diff;

	/* Optimal rate product is 0.3, allow some hysteresis. */
	if (drr > 0.15 && drr < 0.4)
		return;

	/* Allow slightly lower diffs when users choose their own mindiff */
	if (worker->mindiff || client->suggest_diff) {
		if (drr < 0.5)
			return;
		optimal = lround(dsps * 2.4);
	} else
		optimal = lround(dsps * 3.33);

	/* Clamp to mindiff ~ network_diff */
	if (optimal < ckp->mindiff)
		optimal = ckp->mindiff;
	/* Client suggest diff overrides worker mindiff */
	if (client->suggest_diff) {
		if (optimal < client->suggest_diff)
			optimal = client->suggest_diff;
	} else if (optimal < worker->mindiff)
		optimal = worker->mindiff;
	if (ckp->maxdiff && optimal > ckp->maxdiff)
		optimal = ckp->maxdiff;
	if (optimal > network_diff)
		optimal = network_diff;
	if (client->diff == optimal)
		return;

	/* If this is the first share in a change, reset the last diff change
	 * to make sure the client hasn't just fallen back after a leave of
	 * absence */
	if (optimal < client->diff && client->ssdc == 1) {
		copy_tv(&client->ldc, &now_t);
		return;
	}

	client->ssdc = 0;

	LOGINFO("Client %"PRId64" biased dsps %.2f dsps %.2f drr %.2f adjust diff from %"PRId64" to: %"PRId64" ",
		client->id, dsps, client->dsps5, drr, client->diff, optimal);

	copy_tv(&client->ldc, &now_t);
	client->diff_change_job_id = next_blockid;
	client->old_diff = client->diff;
	client->diff = optimal;
	stratum_send_diff(sdata, client);
}

/* We should already be holding the workbase_lock. Needs to be entered with
 * client holding a ref count. */
static void
test_blocksolve(const stratum_instance_t *client, const workbase_t *wb, const uchar *data,
		const uchar *hash, const double diff, const char *coinbase, int cblen,
		const char *nonce2, const char *nonce)
{
	int transactions = wb->transactions + 1;
	char hexcoinbase[1024], blockhash[68];
	sdata_t *sdata = client->sdata;
	json_t *val = NULL, *val_copy;
	char *gbt_block, varint[12];
	ckpool_t *ckp = wb->ckp;
	ckmsg_t *block_ckmsg;
	char cdfield[64];
	uchar swap[32];
	ts_t ts_now;

	/* Submit anything over 99% of the diff in case of rounding errors */
	if (diff < sdata->current_workbase->network_diff * 0.99)
		return;

	LOGWARNING("Possible block solve diff %f !", diff);
	/* Can't submit a block in proxy mode without the transactions */
	if (wb->proxy && wb->merkles)
		return;

	ts_realtime(&ts_now);
	sprintf(cdfield, "%lu,%lu", ts_now.tv_sec, ts_now.tv_nsec);

	gbt_block = ckalloc(1024);
	flip_32(swap, hash);
	__bin2hex(blockhash, swap, 32);

	/* Message format: "submitblock:hash,data" */
	sprintf(gbt_block, "submitblock:%s,", blockhash);
	__bin2hex(gbt_block + 12 + 64 + 1, data, 80);
	if (transactions < 0xfd) {
		uint8_t val8 = transactions;

		__bin2hex(varint, (const unsigned char *)&val8, 1);
	} else if (transactions <= 0xffff) {
		uint16_t val16 = htole16(transactions);

		strcat(gbt_block, "fd");
		__bin2hex(varint, (const unsigned char *)&val16, 2);
	} else {
		uint32_t val32 = htole32(transactions);

		strcat(gbt_block, "fe");
		__bin2hex(varint, (const unsigned char *)&val32, 4);
	}
	strcat(gbt_block, varint);
	__bin2hex(hexcoinbase, coinbase, cblen);
	strcat(gbt_block, hexcoinbase);
	if (wb->transactions)
		realloc_strcat(&gbt_block, wb->txn_data);
	send_generator(ckp, gbt_block, GEN_PRIORITY);
	free(gbt_block);

	JSON_CPACK(val, "{si,ss,ss,sI,ss,ss,sI,ss,ss,ss,sI,ss,ss,ss,ss}",
			"height", wb->height,
			"blockhash", blockhash,
			"confirmed", "n",
			"workinfoid", wb->id,
			"username", client->user_instance->username,
			"workername", client->workername,
			"clientid", client->id,
			"enonce1", client->enonce1,
			"nonce2", nonce2,
			"nonce", nonce,
			"reward", wb->coinbasevalue,
			"createdate", cdfield,
			"createby", "code",
			"createcode", __func__,
			"createinet", ckp->serverurl[client->server]);
	val_copy = json_deep_copy(val);
	block_ckmsg = ckalloc(sizeof(ckmsg_t));
	block_ckmsg->data = val_copy;

	mutex_lock(&sdata->block_lock);
	DL_APPEND(sdata->block_solves, block_ckmsg);
	mutex_unlock(&sdata->block_lock);

	ckdbq_add(ckp, ID_BLOCK, val);
}

/* Needs to be entered with client holding a ref count. */
static double submission_diff(const stratum_instance_t *client, const workbase_t *wb, const char *nonce2,
			      const uint32_t ntime32, const char *nonce, uchar *hash)
{
	unsigned char merkle_root[32], merkle_sha[64];
	uint32_t *data32, *swap32, benonce32;
	char *coinbase, data[80];
	uchar swap[80], hash1[32];
	int cblen, i;
	double ret;

	coinbase = alloca(wb->coinb1len + wb->enonce1constlen + wb->enonce1varlen + wb->enonce2varlen + wb->coinb2len);
	memcpy(coinbase, wb->coinb1bin, wb->coinb1len);
	cblen = wb->coinb1len;
	memcpy(coinbase + cblen, &client->enonce1bin, wb->enonce1constlen + wb->enonce1varlen);
	cblen += wb->enonce1constlen + wb->enonce1varlen;
	hex2bin(coinbase + cblen, nonce2, wb->enonce2varlen);
	cblen += wb->enonce2varlen;
	memcpy(coinbase + cblen, wb->coinb2bin, wb->coinb2len);
	cblen += wb->coinb2len;

	gen_hash((uchar *)coinbase, merkle_root, cblen);
	memcpy(merkle_sha, merkle_root, 32);
	for (i = 0; i < wb->merkles; i++) {
		memcpy(merkle_sha + 32, &wb->merklebin[i], 32);
		gen_hash(merkle_sha, merkle_root, 64);
		memcpy(merkle_sha, merkle_root, 32);
	}
	data32 = (uint32_t *)merkle_sha;
	swap32 = (uint32_t *)merkle_root;
	flip_32(swap32, data32);

	/* Copy the cached header binary and insert the merkle root */
	memcpy(data, wb->headerbin, 80);
	memcpy(data + 36, merkle_root, 32);

	/* Insert the nonce value into the data */
	hex2bin(&benonce32, nonce, 4);
	data32 = (uint32_t *)(data + 64 + 12);
	*data32 = benonce32;

	/* Insert the ntime value into the data */
	data32 = (uint32_t *)(data + 68);
	*data32 = htobe32(ntime32);

	/* Hash the share */
	data32 = (uint32_t *)data;
	swap32 = (uint32_t *)swap;
	flip_80(swap32, data32);
	sha256(swap, 80, hash1);
	sha256(hash1, 32, hash);

	/* Calculate the diff of the share here */
	ret = diff_from_target(hash);

	/* Test we haven't solved a block regardless of share status */
	test_blocksolve(client, wb, swap, hash, ret, coinbase, cblen, nonce2, nonce);

	return ret;
}

/* Optimised for the common case where shares are new */
static bool new_share(sdata_t *sdata, const uchar *hash, const int64_t wb_id)
{
	share_t *share = ckzalloc(sizeof(share_t)), *match = NULL;
	bool ret = true;

	memcpy(share->hash, hash, 32);
	share->workbase_id = wb_id;

	mutex_lock(&sdata->share_lock);
	sdata->shares_generated++;
	HASH_FIND(hh, sdata->shares, hash, 32, match);
	if (likely(!match))
		HASH_ADD(hh, sdata->shares, hash, 32, share);
	mutex_unlock(&sdata->share_lock);

	if (unlikely(match)) {
		dealloc(share);
		ret = false;
	}
	return ret;
}

static void update_client(const stratum_instance_t *client, const int64_t client_id);

/* Submit a share in proxy mode to the parent pool. workbase_lock is held.
 * Needs to be entered with client holding a ref count. */
static void submit_share(stratum_instance_t *client, const int64_t jobid, const char *nonce2,
			 const char *ntime, const char *nonce)
{
	ckpool_t *ckp = client->ckp;
	json_t *json_msg;
	char enonce2[32];
	char *msg;

	sprintf(enonce2, "%s%s", client->enonce1var, nonce2);
	JSON_CPACK(json_msg, "{sIsssssssIsIsi}", "jobid", jobid, "nonce2", enonce2,
			     "ntime", ntime, "nonce", nonce, "client_id", client->id,
			     "proxy", client->proxyid, "subproxy", client->subproxyid);
	msg = json_dumps(json_msg, 0);
	json_decref(json_msg);
	send_generator(ckp, msg, GEN_LAX);
	free(msg);
}

#define JSON_ERR(err) json_string(SHARE_ERR(err))

/* Needs to be entered with client holding a ref count. */
static json_t *parse_submit(stratum_instance_t *client, json_t *json_msg,
			    const json_t *params_val, json_t **err_val)
{
	bool share = false, result = false, invalid = true, submit = false;
	user_instance_t *user = client->user_instance;
	double diff = client->diff, wdiff = 0, sdiff = -1;
	char hexhash[68] = {}, sharehash[32], cdfield[64];
	const char *workername, *job_id, *ntime, *nonce;
	char *fname = NULL, *s, *nonce2;
	sdata_t *sdata = client->sdata;
	enum share_err err = SE_NONE;
	ckpool_t *ckp = client->ckp;
	char idstring[20] = {};
	workbase_t *wb = NULL;
	uint32_t ntime32;
	uchar hash[32];
	int nlen, len;
	time_t now_t;
	json_t *val;
	int64_t id;
	ts_t now;
	FILE *fp;

	ts_realtime(&now);
	now_t = now.tv_sec;
	sprintf(cdfield, "%lu,%lu", now.tv_sec, now.tv_nsec);

	if (unlikely(!json_is_array(params_val))) {
		err = SE_NOT_ARRAY;
		*err_val = JSON_ERR(err);
		goto out;
	}
	if (unlikely(json_array_size(params_val) != 5)) {
		err = SE_INVALID_SIZE;
		*err_val = JSON_ERR(err);
		goto out;
	}
	workername = json_string_value(json_array_get(params_val, 0));
	if (unlikely(!workername || !strlen(workername))) {
		err = SE_NO_USERNAME;
		*err_val = JSON_ERR(err);
		goto out;
	}
	job_id = json_string_value(json_array_get(params_val, 1));
	if (unlikely(!job_id || !strlen(job_id))) {
		err = SE_NO_JOBID;
		*err_val = JSON_ERR(err);
		goto out;
	}
	nonce2 = (char *)json_string_value(json_array_get(params_val, 2));
	if (unlikely(!nonce2 || !strlen(nonce2))) {
		err = SE_NO_NONCE2;
		*err_val = JSON_ERR(err);
		goto out;
	}
	ntime = json_string_value(json_array_get(params_val, 3));
	if (unlikely(!ntime || !strlen(ntime))) {
		err = SE_NO_NTIME;
		*err_val = JSON_ERR(err);
		goto out;
	}
	nonce = json_string_value(json_array_get(params_val, 4));
	if (unlikely(!nonce || !strlen(nonce))) {
		err = SE_NO_NONCE;
		*err_val = JSON_ERR(err);
		goto out;
	}
	if (safecmp(workername, client->workername)) {
		err = SE_WORKER_MISMATCH;
		*err_val = JSON_ERR(err);
		goto out;
	}
	sscanf(job_id, "%lx", &id);
	sscanf(ntime, "%x", &ntime32);

	share = true;

	ck_rlock(&sdata->workbase_lock);
	HASH_FIND_I64(sdata->workbases, &id, wb);
	if (unlikely(!wb)) {
		if (!sdata->current_workbase)
			return json_boolean(false);
		id = sdata->current_workbase->id;
		err = SE_INVALID_JOBID;
		json_set_string(json_msg, "reject-reason", SHARE_ERR(err));
		strncpy(idstring, job_id, 19);
		ASPRINTF(&fname, "%s.sharelog", sdata->current_workbase->logdir);
		goto out_unlock;
	}
	wdiff = wb->diff;
	strncpy(idstring, wb->idstring, 19);
	ASPRINTF(&fname, "%s.sharelog", wb->logdir);
	/* Fix broken clients sending too many chars. Nonce2 is part of the
	 * read only json so use a temporary variable and modify it. */
	len = wb->enonce2varlen * 2;
	nlen = strlen(nonce2);
	if (nlen > len) {
		nonce2 = strdupa(nonce2);
		nonce2[len] = '\0';
	} else if (nlen < len) {
		char *tmp = nonce2;

		nonce2 = strdupa("0000000000000000");
		memcpy(nonce2, tmp, nlen);
		nonce2[len] = '\0';
	}
	sdiff = submission_diff(client, wb, nonce2, ntime32, nonce, hash);
	if (sdiff > client->best_diff) {
		worker_instance_t *worker = client->worker_instance;

		client->best_diff = sdiff;
		LOGINFO("User %s worker %s client %"PRId64" new best diff %lf", user->username,
			worker->workername, client->id, sdiff);
		if (sdiff > worker->best_diff)
			worker->best_diff = sdiff;
		if (sdiff > user->best_diff)
			user->best_diff = sdiff;
	}
	bswap_256(sharehash, hash);
	__bin2hex(hexhash, sharehash, 32);

	if (id < sdata->blockchange_id) {
		err = SE_STALE;
		json_set_string(json_msg, "reject-reason", SHARE_ERR(err));
		goto out_submit;
	}
	/* Ntime cannot be less, but allow forward ntime rolling up to max */
	if (ntime32 < wb->ntime32 || ntime32 > wb->ntime32 + 7000) {
		err = SE_NTIME_INVALID;
		json_set_string(json_msg, "reject-reason", SHARE_ERR(err));
		goto out_unlock;
	}
	invalid = false;
out_submit:
	if (sdiff >= wdiff)
		submit = true;
out_unlock:
	ck_runlock(&sdata->workbase_lock);

	/* Accept the lower of new and old diffs until the next update */
	if (id < client->diff_change_job_id && client->old_diff < client->diff)
		diff = client->old_diff;
	if (!invalid) {
		char wdiffsuffix[16];

		suffix_string(wdiff, wdiffsuffix, 16, 0);
		if (sdiff >= diff) {
			if (new_share(sdata, hash, id)) {
				LOGINFO("Accepted client %"PRId64" share diff %.1f/%.0f/%s: %s",
					client->id, sdiff, diff, wdiffsuffix, hexhash);
				result = true;
			} else {
				err = SE_DUPE;
				json_set_string(json_msg, "reject-reason", SHARE_ERR(err));
				LOGINFO("Rejected client %"PRId64" dupe diff %.1f/%.0f/%s: %s",
					client->id, sdiff, diff, wdiffsuffix, hexhash);
				submit = false;
			}
		} else {
			err = SE_HIGH_DIFF;
			LOGINFO("Rejected client %"PRId64" high diff %.1f/%.0f/%s: %s",
				client->id, sdiff, diff, wdiffsuffix, hexhash);
			json_set_string(json_msg, "reject-reason", SHARE_ERR(err));
			submit = false;
		}
	}  else
		LOGINFO("Rejected client %"PRId64" invalid share", client->id);

	/* Submit share to upstream pool in proxy mode. We submit valid and
	 * stale shares and filter out the rest. */
	if (wb && wb->proxy && submit) {
		LOGINFO("Submitting share upstream: %s", hexhash);
		submit_share(client, id, nonce2, ntime, nonce);
	}

	add_submit(ckp, client, diff, result, submit);

	/* Now write to the pool's sharelog. */
	val = json_object();
	json_set_int(val, "workinfoid", id);
	json_set_int(val, "clientid", client->id);
	json_set_string(val, "enonce1", client->enonce1);
	if (!CKP_STANDALONE(ckp))
		json_set_string(val, "secondaryuserid", user->secondaryuserid);
	json_set_string(val, "nonce2", nonce2);
	json_set_string(val, "nonce", nonce);
	json_set_string(val, "ntime", ntime);
	json_set_double(val, "diff", diff);
	json_set_double(val, "sdiff", sdiff);
	json_set_string(val, "hash", hexhash);
	json_set_bool(val, "result", result);
	json_object_set(val, "reject-reason", json_object_get(json_msg, "reject-reason"));
	json_object_set(val, "error", *err_val);
	json_set_int(val, "errn", err);
	json_set_string(val, "createdate", cdfield);
	json_set_string(val, "createby", "code");
	json_set_string(val, "createcode", __func__);
	json_set_string(val, "createinet", ckp->serverurl[client->server]);
	json_set_string(val, "workername", client->workername);
	json_set_string(val, "username", user->username);

	if (ckp->logshares) {
		fp = fopen(fname, "ae");
		if (likely(fp)) {
			s = json_dumps(val, JSON_EOL);
			len = strlen(s);
			len = fprintf(fp, "%s", s);
			free(s);
			fclose(fp);
			if (unlikely(len < 0))
				LOGERR("Failed to fwrite to %s", fname);
		} else
			LOGERR("Failed to fopen %s", fname);
	}
	ckdbq_add(ckp, ID_SHARES, val);
out:
	if ((!result && !submit) || !share) {
		/* Is this the first in a run of invalids? */
		if (client->first_invalid < client->last_share.tv_sec || !client->first_invalid)
			client->first_invalid = now_t;
		else if (client->first_invalid && client->first_invalid < now_t - 120) {
			LOGNOTICE("Client %"PRId64" rejecting for 120s, disconnecting", client->id);
			stratum_send_message(sdata, client, "Disconnecting for continuous invalid shares");
			client->reject = 2;
		} else if (client->first_invalid && client->first_invalid < now_t - 60) {
			if (!client->reject) {
				LOGINFO("Client %"PRId64" rejecting for 60s, sending update", client->id);
				update_client(client, client->id);
				client->reject = 1;
			}
		}
	} else {
		client->first_invalid = 0;
		client->reject = 0;
	}

	if (!share) {
		val = json_object();
		json_set_int(val, "clientid", client->id);
		if (!CKP_STANDALONE(ckp))
			json_set_string(val, "secondaryuserid", user->secondaryuserid);
		json_set_string(val, "enonce1", client->enonce1);
		json_set_int(val, "workinfoid", sdata->current_workbase->id);
		json_set_string(val, "workername", client->workername);
		json_set_string(val, "username", user->username);
		json_object_set(val, "error", *err_val);
		json_set_int(val, "errn", err);
		json_set_string(val, "createdate", cdfield);
		json_set_string(val, "createby", "code");
		json_set_string(val, "createcode", __func__);
		json_set_string(val, "createinet", ckp->serverurl[client->server]);
		ckdbq_add(ckp, ID_SHAREERR, val);
		LOGINFO("Invalid share from client %"PRId64": %s", client->id, client->workername);
	}
	free(fname);
	return json_boolean(result);
}

/* Must enter with workbase_lock held */
static json_t *__stratum_notify(const workbase_t *wb, const bool clean)
{
	json_t *val;

	JSON_CPACK(val, "{s:[ssssosssb],s:o,s:s}",
			"params",
			wb->idstring,
			wb->prevhash,
			wb->coinb1,
			wb->coinb2,
			json_deep_copy(wb->merkle_array),
			wb->bbversion,
			wb->nbit,
			wb->ntime,
			clean,
			"id", json_null(),
			"method", "mining.notify");
	return val;
}

static void stratum_broadcast_update(sdata_t *sdata, const workbase_t *wb, const bool clean)
{
	json_t *json_msg;

	ck_rlock(&sdata->workbase_lock);
	json_msg = __stratum_notify(wb, clean);
	ck_runlock(&sdata->workbase_lock);

	stratum_broadcast(sdata, json_msg);
}

/* For sending a single stratum template update */
static void stratum_send_update(sdata_t *sdata, const int64_t client_id, const bool clean)
{
	json_t *json_msg;

	if (unlikely(!sdata->current_workbase)) {
		LOGWARNING("No current workbase to send stratum update");
		return;
	}

	ck_rlock(&sdata->workbase_lock);
	json_msg = __stratum_notify(sdata->current_workbase, clean);
	ck_runlock(&sdata->workbase_lock);

	stratum_add_send(sdata, json_msg, client_id);
}

static void send_json_err(sdata_t *sdata, const int64_t client_id, json_t *id_val, const char *err_msg)
{
	json_t *val;

	JSON_CPACK(val, "{soss}", "id", json_copy(id_val), "error", err_msg);
	stratum_add_send(sdata, val, client_id);
}

/* Needs to be entered with client holding a ref count. */
static void update_client(const stratum_instance_t *client, const int64_t client_id)
{
	sdata_t *sdata = client->sdata;

	stratum_send_update(sdata, client_id, true);
	stratum_send_diff(sdata, client);
}

static json_params_t
*create_json_params(const int64_t client_id, const json_t *method, const json_t *params,
		    const json_t *id_val)
{
	json_params_t *jp = ckalloc(sizeof(json_params_t));

	jp->method = json_deep_copy(method);
	jp->params = json_deep_copy(params);
	jp->id_val = json_deep_copy(id_val);
	jp->client_id = client_id;
	return jp;
}

static void set_worker_mindiff(ckpool_t *ckp, const char *workername, int mindiff)
{
	char *username = strdupa(workername), *ignore;
	stratum_instance_t *client;
	sdata_t *sdata = ckp->data;
	worker_instance_t *worker;
	user_instance_t *user;

	ignore = username;
	strsep(&ignore, "._");

	/* Find the user first */
	user = get_user(sdata, username);

	/* Then find the matching worker user */
	worker = get_worker(sdata, user, workername);

	if (mindiff < 1) {
		LOGINFO("Worker %s requested invalid diff %d", worker->workername, mindiff);
		return;
	}
	if (mindiff < ckp->mindiff)
		mindiff = ckp->mindiff;
	if (mindiff == worker->mindiff)
		return;
	worker->mindiff = mindiff;

	/* Iterate over all the workers from this user to find any with the
	 * matching worker that are currently live and send them a new diff
	 * if we can. Otherwise it will only act as a clamp on next share
	 * submission. */
	ck_rlock(&sdata->instance_lock);
	DL_FOREACH(user->clients, client) {
		if (client->worker_instance != worker)
			continue;
		/* Per connection suggest diff overrides worker mindiff ugh */
		if (mindiff < client->suggest_diff)
			continue;
		if (mindiff == client->diff)
			continue;
		client->diff = mindiff;
		stratum_send_diff(sdata, client);
	}
	ck_runlock(&sdata->instance_lock);
}

/* Implement support for the diff in the params as well as the originally
 * documented form of placing diff within the method. Needs to be entered with
 * client holding a ref count. */
static void suggest_diff(stratum_instance_t *client, const char *method, const json_t *params_val)
{
	json_t *arr_val = json_array_get(params_val, 0);
	sdata_t *sdata = client->ckp->data;
	int64_t sdiff;

	if (unlikely(!client_active(client))) {
		LOGWARNING("Attempted to suggest diff on unauthorised client %"PRId64, client->id);
		return;
	}
	if (arr_val && json_is_integer(arr_val))
		sdiff = json_integer_value(arr_val);
	else if (sscanf(method, "mining.suggest_difficulty(%"PRId64, &sdiff) != 1) {
		LOGINFO("Failed to parse suggest_difficulty for client %"PRId64, client->id);
		return;
	}
	if (sdiff == client->suggest_diff)
		return;
	client->suggest_diff = sdiff;
	if (client->diff == sdiff)
		return;
	if (sdiff < client->ckp->mindiff)
		client->diff = client->ckp->mindiff;
	else
		client->diff = sdiff;
	stratum_send_diff(sdata, client);
}

/* Enter with client holding ref count */
static void parse_method(sdata_t *sdata, stratum_instance_t *client, const int64_t client_id,
			 json_t *id_val, json_t *method_val, json_t *params_val)
{
	const char *method;

	/* Random broken clients send something not an integer as the id so we
	 * copy the json item for id_val as is for the response. By far the
	 * most common messages will be shares so look for those first */
	method = json_string_value(method_val);
	if (likely(cmdmatch(method, "mining.submit") && client->authorised)) {
		json_params_t *jp = create_json_params(client_id, method_val, params_val, id_val);

		ckmsgq_add(sdata->sshareq, jp);
		return;
	}

	if (cmdmatch(method, "mining.subscribe")) {
		json_t *val, *result_val;

		if (unlikely(client->subscribed)) {
			LOGNOTICE("Client %"PRId64" %s trying to subscribe twice",
				  client_id, client->address);
			return;
		}
		result_val = parse_subscribe(client, client_id, params_val);
		/* Shouldn't happen, sanity check */
		if (unlikely(!result_val)) {
			LOGWARNING("parse_subscribe returned NULL result_val");
			return;
		}
		val = json_object();
		json_object_set_new_nocheck(val, "result", result_val);
		json_object_set_nocheck(val, "id", id_val);
		json_object_set_new_nocheck(val, "error", json_null());
		stratum_add_send(sdata, val, client_id);
		if (likely(client->subscribed))
			update_client(client, client_id);
		return;
	}

	if (unlikely(cmdmatch(method, "mining.passthrough"))) {
		char buf[256];

		LOGNOTICE("Adding passthrough client %"PRId64" %s", client_id, client->address);
		/* We need to inform the connector process that this client
		 * is a passthrough and to manage its messages accordingly.
		 * The client_id stays on the list but we won't send anything
		 * to it since it's unauthorised. Set the flag just in case. */
		client->authorised = false;
		snprintf(buf, 255, "passthrough=%"PRId64, client_id);
		send_proc(client->ckp->connector, buf);
		return;
	}

	/* We should only accept subscribed requests from here on */
	if (!client->subscribed) {
		LOGINFO("Dropping unsubscribed client %"PRId64" %s", client_id, client->address);
		connector_drop_client(client->ckp, client_id);
		return;
	}

	if (cmdmatch(method, "mining.auth")) {
		json_params_t *jp;

		if (unlikely(client->authorised)) {
			LOGNOTICE("Client %"PRId64" %s trying to authorise twice",
				  client_id, client->address);
			return;
		}
		jp = create_json_params(client_id, method_val, params_val, id_val);
		ckmsgq_add(sdata->sauthq, jp);
		return;
	}

	/* We should only accept authorised requests from here on */
	if (!client->authorised) {
		/* Dropping unauthorised clients here also allows the
		 * stratifier process to restart since it will have lost all
		 * the stratum instance data. Clients will just reconnect. */
		LOGINFO("Dropping unauthorised client %"PRId64" %s", client_id, client->address);
		connector_drop_client(client->ckp, client_id);
		return;
	}

	if (cmdmatch(method, "mining.suggest")) {
		suggest_diff(client, method, params_val);
		return;
	}

	/* Covers both get_transactions and get_txnhashes */
	if (cmdmatch(method, "mining.get")) {
		json_params_t *jp = create_json_params(client_id, method_val, params_val, id_val);

		ckmsgq_add(sdata->stxnq, jp);
		return;
	}
	/* Unhandled message here */
	LOGINFO("Unhandled client %"PRId64" %s method %s", client_id, client->address, method);
	return;
}

static void free_smsg(smsg_t *msg)
{
	json_decref(msg->json_msg);
	free(msg);
}

/* Entered with client holding ref count */
static void parse_instance_msg(ckpool_t *ckp, sdata_t *sdata, smsg_t *msg, stratum_instance_t *client)
{
	json_t *val = msg->json_msg, *id_val, *method, *params;
	int64_t client_id = msg->client_id;

	if (client->reject == 2 || (client->reconnect_request && time(NULL) - client->reconnect_request > 60)) {
		LOGINFO("Dropping client %"PRId64" %s tagged for lazy invalidation",
			client_id, client->address);
		connector_drop_client(ckp, client_id);
		goto out;
	}

	/* Return back the same id_val even if it's null or not existent. */
	id_val = json_object_get(val, "id");

	method = json_object_get(val, "method");
	if (unlikely(!method)) {
		json_t *res_val = json_object_get(val, "result");

		/* Is this a spurious result or ping response? */
		if (res_val) {
			const char *result = json_string_value(res_val);

			if (!safecmp(result, "pong"))
				LOGDEBUG("Received pong from client %"PRId64, client_id);
			else
				LOGDEBUG("Received spurious response %s from client %"PRId64,
					 result ? result : "", client_id);
			goto out;
		}
		send_json_err(sdata, client_id, id_val, "-3:method not found");
		goto out;
	}
	if (unlikely(!json_is_string(method))) {
		send_json_err(sdata, client_id, id_val, "-1:method is not string");
		goto out;
	}
	params = json_object_get(val, "params");
	if (unlikely(!params)) {
		send_json_err(sdata, client_id, id_val, "-1:params not found");
		goto out;
	}
	parse_method(sdata, client, client_id, id_val, method, params);
out:
	free_smsg(msg);
}

static void srecv_process(ckpool_t *ckp, char *buf)
{
	bool noid = false, dropped = false;
	char address[INET6_ADDRSTRLEN];
	sdata_t *sdata = ckp->data;
	stratum_instance_t *client;
	smsg_t *msg;
	json_t *val;
	int server;

	val = json_loads(buf, 0, NULL);
	if (unlikely(!val)) {
		LOGWARNING("Received unrecognised non-json message: %s", buf);
		goto out;
	}
	msg = ckzalloc(sizeof(smsg_t));
	msg->json_msg = val;
	val = json_object_get(msg->json_msg, "client_id");
	if (unlikely(!val)) {
		LOGWARNING("Failed to extract client_id from connector json smsg %s", buf);
		json_decref(msg->json_msg);
		free(msg);
		goto out;
	}

	msg->client_id = json_integer_value(val);
	json_object_clear(val);

	val = json_object_get(msg->json_msg, "address");
	if (unlikely(!val)) {
		LOGWARNING("Failed to extract address from connector json smsg %s", buf);
		json_decref(msg->json_msg);
		free(msg);
		goto out;
	}
	strcpy(address, json_string_value(val));
	json_object_clear(val);

	val = json_object_get(msg->json_msg, "server");
	if (unlikely(!val)) {
		LOGWARNING("Failed to extract server from connector json smsg %s", buf);
		json_decref(msg->json_msg);
		free(msg);
		goto out;
	}
	server = json_integer_value(val);
	json_object_clear(val);

	/* Parse the message here */
	ck_wlock(&sdata->instance_lock);
	client = __instance_by_id(sdata, msg->client_id);
	/* If client_id instance doesn't exist yet, create one */
	if (unlikely(!client)) {
		noid = true;
		client = __stratum_add_instance(ckp, msg->client_id, address, server);
	} else if (unlikely(client->dropped))
		dropped = true;
	if (likely(!dropped))
		__inc_instance_ref(client);
	ck_wunlock(&sdata->instance_lock);

	if (unlikely(dropped)) {
		/* Client may be NULL here */
		LOGNOTICE("Stratifier skipped dropped instance %"PRId64" message from server %d",
			  msg->client_id, server);
		connector_drop_client(ckp, msg->client_id);
		free_smsg(msg);
		goto out;
	}
	if (unlikely(noid))
		LOGINFO("Stratifier added instance %"PRId64" server %d", client->id, server);

	parse_instance_msg(ckp, sdata, msg, client);
	/* The client is still active but has been issued a reconnect request
	 * so use this opportunity to send it a reconnect message */
	if (unlikely(client->reconnect))
		lazy_reconnect_client(sdata, client);
	dec_instance_ref(sdata, client);
out:
	free(buf);
}

static void ssend_process(ckpool_t *ckp, smsg_t *msg)
{
	char *s;

	if (unlikely(!msg->json_msg)) {
		LOGERR("Sent null json msg to stratum_sender");
		free(msg);
		return;
	}

	/* Add client_id to the json message and send it to the
	 * connector process to be delivered */
	json_object_set_new_nocheck(msg->json_msg, "client_id", json_integer(msg->client_id));
	s = json_dumps(msg->json_msg, 0);
	send_proc(ckp->connector, s);
	free(s);
	free_smsg(msg);
}

static void discard_json_params(json_params_t *jp)
{
	json_decref(jp->method);
	json_decref(jp->params);
	json_decref(jp->id_val);
	free(jp);
}

static void sshare_process(ckpool_t *ckp, json_params_t *jp)
{
	json_t *result_val, *json_msg, *err_val = NULL;
	stratum_instance_t *client;
	sdata_t *sdata = ckp->data;
	int64_t client_id;

	client_id = jp->client_id;

	client = ref_instance_by_id(sdata, client_id);
	if (unlikely(!client)) {
		LOGINFO("Share processor failed to find client id %"PRId64" in hashtable!", client_id);
		goto out;
	}
	if (unlikely(!client->authorised)) {
		LOGDEBUG("Client %"PRId64" no longer authorised to submit shares", client_id);
		goto out_decref;
	}
	json_msg = json_object();
	result_val = parse_submit(client, json_msg, jp->params, &err_val);
	json_object_set_new_nocheck(json_msg, "result", result_val);
	json_object_set_new_nocheck(json_msg, "error", err_val ? err_val : json_null());
	json_object_set_nocheck(json_msg, "id", jp->id_val);
	stratum_add_send(sdata, json_msg, client_id);
out_decref:
	dec_instance_ref(sdata, client);
out:
	discard_json_params(jp);
}

/* As ref_instance_by_id but only returns clients not authorising or authorised,
 * and sets the authorising flag */
static stratum_instance_t *preauth_ref_instance_by_id(sdata_t *sdata, const int64_t id)
{
	stratum_instance_t *client;

	ck_wlock(&sdata->instance_lock);
	client = __instance_by_id(sdata, id);
	if (client) {
		if (client->dropped || client->authorising || client->authorised)
			client = NULL;
		else {
			__inc_instance_ref(client);
			client->authorising = true;
		}
	}
	ck_wunlock(&sdata->instance_lock);

	return client;
}

static void sauth_process(ckpool_t *ckp, json_params_t *jp)
{
	json_t *result_val, *json_msg, *err_val = NULL;
	stratum_instance_t *client;
	sdata_t *sdata = ckp->data;
	int mindiff, errnum = 0;
	int64_t client_id;

	client_id = jp->client_id;

	client = preauth_ref_instance_by_id(sdata, client_id);
	if (unlikely(!client)) {
		LOGINFO("Authoriser failed to find client id %"PRId64" in hashtable!", client_id);
		goto out;
	}

	result_val = parse_authorise(client, jp->params, &err_val, &errnum);
	if (json_is_true(result_val)) {
		char *buf;

		ASPRINTF(&buf, "Authorised, welcome to %s %s!", ckp->name,
			 client->user_instance->username);
		stratum_send_message(sdata, client, buf);
		free(buf);
	} else {
		if (errnum < 0)
			stratum_send_message(sdata, client, "Authorisations temporarily offline :(");
		else
			stratum_send_message(sdata, client, "Failed authorisation :(");
	}
	json_msg = json_object();
	json_object_set_new_nocheck(json_msg, "result", result_val);
	json_object_set_new_nocheck(json_msg, "error", err_val ? err_val : json_null());
	json_object_set_nocheck(json_msg, "id", jp->id_val);
	stratum_add_send(sdata, json_msg, client_id);

	if (!json_is_true(result_val) || !client->suggest_diff)
		goto out;

	/* Update the client now if they have set a valid mindiff different
	 * from the startdiff */
	mindiff = MAX(ckp->mindiff, client->suggest_diff);
	if (mindiff != client->diff) {
		client->diff = mindiff;
		stratum_send_diff(sdata, client);
	}
out:
	if (client)
		dec_instance_ref(sdata, client);
	discard_json_params(jp);

}

static void parse_ckdb_cmd(ckpool_t *ckp, const char *cmd)
{
	json_t *val, *res_val, *arr_val;
	json_error_t err_val;
	size_t index;

	val = json_loads(cmd, 0, &err_val);
	if (unlikely(!val)) {
		LOGWARNING("CKDB MSG %s JSON decode failed(%d): %s", cmd, err_val.line, err_val.text);
		return;
	}
	res_val = json_object_get(val, "diffchange");
	json_array_foreach(res_val, index, arr_val) {
		char *workername;
		int mindiff;

		json_get_string(&workername, arr_val, "workername");
		if (!workername)
			continue;
		json_get_int(&mindiff, arr_val, "difficultydefault");
		set_worker_mindiff(ckp, workername, mindiff);
		dealloc(workername);
	}
	json_decref(val);
}

/* Test a value under lock and set it, returning the original value */
static bool test_and_set(bool *val, mutex_t *lock)
{
	bool ret;

	mutex_lock(lock);
	ret = *val;
	*val = true;
	mutex_unlock(lock);

	return ret;
}

static bool test_and_clear(bool *val, mutex_t *lock)
{
	bool ret;

	mutex_lock(lock);
	ret = *val;
	*val = false;
	mutex_unlock(lock);

	return ret;
}

static void ckdbq_process(ckpool_t *ckp, char *msg)
{
	sdata_t *sdata = ckp->data;
	size_t responselen = 0;
	char *buf = NULL;

	while (!buf) {
		mutex_lock(&sdata->ckdb_lock);
		buf = ckdb_msg_call(ckp, msg);
		mutex_unlock(&sdata->ckdb_lock);

		if (unlikely(!buf)) {
			if (!test_and_set(&sdata->ckdb_offline, &sdata->ckdb_lock))
				LOGWARNING("Failed to talk to ckdb, queueing messages");
			sleep(5);
		}
	}
	free(msg);
	if (test_and_clear(&sdata->ckdb_offline, &sdata->ckdb_lock))
		LOGWARNING("Successfully resumed talking to ckdb");

	/* Process any requests from ckdb that are heartbeat responses with
	 * specific requests. */
	if (likely(buf))
		responselen = strlen(buf);
	if (likely(responselen > 0)) {
		char *response = alloca(responselen);

		memset(response, 0, responselen);
		sscanf(buf, "id.%*d.%s", response);
		if (safecmp(response, "ok")) {
			char *cmd;

			cmd = response;
			strsep(&cmd, ".");
			LOGDEBUG("Got ckdb response: %s cmd %s", response, cmd);
			if (cmdmatch(cmd, "heartbeat=")) {
				strsep(&cmd, "=");
				parse_ckdb_cmd(ckp, cmd);
			}
		} else
			LOGWARNING("Got failed ckdb response: %s", buf);
		free(buf);
	}
}

static int transactions_by_jobid(sdata_t *sdata, const int64_t id)
{
	workbase_t *wb;
	int ret = -1;

	ck_rlock(&sdata->workbase_lock);
	HASH_FIND_I64(sdata->workbases, &id, wb);
	if (wb)
		ret = wb->transactions;
	ck_runlock(&sdata->workbase_lock);

	return ret;
}

static json_t *txnhashes_by_jobid(sdata_t *sdata, const int64_t id)
{
	json_t *ret = NULL;
	workbase_t *wb;

	ck_rlock(&sdata->workbase_lock);
	HASH_FIND_I64(sdata->workbases, &id, wb);
	if (wb)
		ret = json_string(wb->txn_hashes);
	ck_runlock(&sdata->workbase_lock);

	return ret;
}

static void send_transactions(ckpool_t *ckp, json_params_t *jp)
{
	const char *msg = json_string_value(jp->method),
		*params = json_string_value(json_array_get(jp->params, 0));
	stratum_instance_t *client = NULL;
	sdata_t *sdata = ckp->data;
	json_t *val, *hashes;
	int64_t job_id = 0;
	time_t now_t;

	if (unlikely(!msg || !strlen(msg))) {
		LOGWARNING("send_transactions received null method");
		goto out;
	}
	val = json_object();
	json_object_set_nocheck(val, "id", jp->id_val);
	if (cmdmatch(msg, "mining.get_transactions")) {
		int txns;

		/* We don't actually send the transactions as that would use
		 * up huge bandwidth, so we just return the number of
		 * transactions :) . Support both forms of encoding the
		 * request in method name and as a parameter. */
		if (params && strlen(params) > 0)
			sscanf(params, "%lx", &job_id);
		else
			sscanf(msg, "mining.get_transactions(%lx", &job_id);
		txns = transactions_by_jobid(sdata, job_id);
		if (txns != -1) {
			json_set_int(val, "result", txns);
			json_object_set_new_nocheck(val, "error", json_null());
		} else
			json_set_string(val, "error", "Invalid job_id");
		goto out_send;
	}
	if (!cmdmatch(msg, "mining.get_txnhashes")) {
		LOGDEBUG("Unhandled mining get request: %s", msg);
		json_set_string(val, "error", "Unhandled");
		goto out_send;
	}

	client = ref_instance_by_id(sdata, jp->client_id);
	if (unlikely(!client)) {
		LOGINFO("send_transactions failed to find client id %"PRId64" in hashtable!",
			jp->client_id);
		goto out;
	}

	now_t = time(NULL);
	if (now_t - client->last_txns < ckp->update_interval) {
		LOGNOTICE("Rate limiting get_txnhashes on client %"PRId64"!", jp->client_id);
		json_set_string(val, "error", "Ratelimit");
		goto out_send;
	}
	client->last_txns = now_t;
	if (!params || !strlen(params)) {
		json_set_string(val, "error", "Invalid params");
		goto out_send;
	}
	sscanf(params, "%lx", &job_id);
	hashes = txnhashes_by_jobid(sdata, job_id);
	if (hashes) {
		json_object_set_new_nocheck(val, "result", hashes);
		json_object_set_new_nocheck(val, "error", json_null());
	} else
		json_set_string(val, "error", "Invalid job_id");
out_send:
	stratum_add_send(sdata, val, jp->client_id);
out:
	if (client)
		dec_instance_ref(sdata, client);
	discard_json_params(jp);
}

/* Called 32 times per min, we send the updated stats to ckdb of those users
 * who have gone 1 minute between updates. This ends up staggering stats to
 * avoid floods of stat data coming at once. */
static void update_workerstats(ckpool_t *ckp, sdata_t *sdata)
{
	json_entry_t *json_list = NULL, *entry, *tmpentry;
	user_instance_t *user, *tmp;
	char cdfield[64];
	time_t now_t;
	ts_t ts_now;

	if (sdata->ckdb_offline) {
		LOGDEBUG("Not queueing workerstats due to ckdb offline");
		return;
	}

	if (++sdata->stats.userstats_cycle > 0x1f)
		sdata->stats.userstats_cycle = 0;

	ts_realtime(&ts_now);
	sprintf(cdfield, "%lu,%lu", ts_now.tv_sec, ts_now.tv_nsec);
	now_t = ts_now.tv_sec;

	ck_rlock(&sdata->instance_lock);
	HASH_ITER(hh, sdata->user_instances, user, tmp) {
		worker_instance_t *worker;
		uint8_t cycle_mask;

		if (!user->authorised)
			continue;

		/* Select users using a mask to return each user's stats once
		 * every ~10 minutes */
		cycle_mask = user->id & 0x1f;
		if (cycle_mask != sdata->stats.userstats_cycle)
			continue;
		DL_FOREACH(user->worker_instances, worker) {
			double ghs1, ghs5, ghs60, ghs1440;
			json_t *val;
			int elapsed;

			/* Send one lot of stats once the worker is idle if
			 * they have submitted no shares in the last 10 minutes
			 * with the idle bool set. */
			if (worker->idle && worker->notified_idle)
				continue;
			elapsed = now_t - worker->start_time;
			ghs1 = worker->dsps1 * nonces;
			ghs5 = worker->dsps5 * nonces;
			ghs60 = worker->dsps60 * nonces;
			ghs1440 = worker->dsps1440 * nonces;
			JSON_CPACK(val, "{ss,si,ss,ss,sf,sf,sf,sf,sb,ss,ss,ss,ss}",
					"poolinstance", ckp->name,
					"elapsed", elapsed,
					"username", user->username,
					"workername", worker->workername,
					"hashrate", ghs1,
					"hashrate5m", ghs5,
					"hashrate1hr", ghs60,
					"hashrate24hr", ghs1440,
					"idle", worker->idle,
					"createdate", cdfield,
					"createby", "code",
					"createcode", __func__,
					"createinet", ckp->serverurl[0]);
			worker->notified_idle = worker->idle;
			entry = ckalloc(sizeof(json_entry_t));
			entry->val = val;
			DL_APPEND(json_list, entry);
		}
	}
	ck_runlock(&sdata->instance_lock);

	/* Add all entries outside of the instance lock */
	DL_FOREACH_SAFE(json_list, entry, tmpentry) {
		ckdbq_add(ckp, ID_WORKERSTATS, entry->val);
		DL_DELETE(json_list, entry);
		free(entry);
	}
}

static void add_log_entry(log_entry_t **entries, char **fname, char **buf)
{
	log_entry_t *entry = ckalloc(sizeof(log_entry_t));

	entry->fname = *fname;
	*fname = NULL;
	entry->buf = *buf;
	*buf = NULL;
	DL_APPEND(*entries, entry);
}

static void dump_log_entries(log_entry_t **entries)
{
	log_entry_t *entry, *tmpentry;
	FILE *fp;

	DL_FOREACH_SAFE(*entries, entry, tmpentry) {
		DL_DELETE(*entries, entry);
		fp = fopen(entry->fname, "we");
		if (likely(fp)) {
			fprintf(fp, "%s", entry->buf);
			fclose(fp);
		} else
			LOGERR("Failed to fopen %s in dump_log_entries", entry->fname);
		free(entry->fname);
		free(entry->buf);
		free(entry);
	}
}

static void *statsupdate(void *arg)
{
	ckpool_t *ckp = (ckpool_t *)arg;
	sdata_t *sdata = ckp->data;
	pool_stats_t *stats = &sdata->stats;

	pthread_detach(pthread_self());
	rename_proc("statsupdate");

	tv_time(&stats->start_time);
	cksleep_prepare_r(&stats->last_update);
	sleep(1);

	while (42) {
		double ghs, ghs1, ghs5, ghs15, ghs60, ghs360, ghs1440, ghs10080, per_tdiff;
		char suffix1[16], suffix5[16], suffix15[16], suffix60[16], cdfield[64];
		char suffix360[16], suffix1440[16], suffix10080[16];
		stratum_instance_t *client, *tmp;
		log_entry_t *log_entries = NULL;
		user_instance_t *user, *tmpuser;
		char_entry_t *char_list = NULL;
		int idle_workers = 0;
		char *fname, *s, *sp;
		tv_t now, diff;
		ts_t ts_now;
		json_t *val;
		FILE *fp;
		int i;

		tv_time(&now);
		timersub(&now, &stats->start_time, &diff);

		ck_rlock(&sdata->instance_lock);
		HASH_ITER(hh, sdata->stratum_instances, client, tmp) {
			if (!client_active(client))
				continue;

			per_tdiff = tvdiff(&now, &client->last_share);
			/* Decay times per connected instance */
			if (per_tdiff > 60) {
				/* No shares for over a minute, decay to 0 */
				decay_time(&client->dsps1, 0, per_tdiff, 60);
				decay_time(&client->dsps5, 0, per_tdiff, 300);
				decay_time(&client->dsps60, 0, per_tdiff, 3600);
				decay_time(&client->dsps1440, 0, per_tdiff, 86400);
				decay_time(&client->dsps10080, 0, per_tdiff, 604800);
				idle_workers++;
				if (per_tdiff > 600)
					client->idle = true;
				continue;
			}
		}

		HASH_ITER(hh, sdata->user_instances, user, tmpuser) {
			worker_instance_t *worker;
			bool idle = false;

			if (!user->authorised)
				continue;

			/* Decay times per worker */
			DL_FOREACH(user->worker_instances, worker) {
				per_tdiff = tvdiff(&now, &worker->last_share);
				if (per_tdiff > 60) {
					decay_time(&worker->dsps1, 0, per_tdiff, 60);
					decay_time(&worker->dsps5, 0, per_tdiff, 300);
					decay_time(&worker->dsps60, 0, per_tdiff, 3600);
					decay_time(&worker->dsps1440, 0, per_tdiff, 86400);
					worker->idle = true;
				}
				ghs = worker->dsps1 * nonces;
				suffix_string(ghs, suffix1, 16, 0);

				ghs = worker->dsps5 * nonces;
				suffix_string(ghs, suffix5, 16, 0);

				ghs = worker->dsps60 * nonces;
				suffix_string(ghs, suffix60, 16, 0);

				ghs = worker->dsps1440 * nonces;
				suffix_string(ghs, suffix1440, 16, 0);

				copy_tv(&worker->last_update, &now);

				JSON_CPACK(val, "{ss,ss,ss,ss,si,sf}",
						"hashrate1m", suffix1,
						"hashrate5m", suffix5,
						"hashrate1hr", suffix60,
						"hashrate1d", suffix1440,
						"lastupdate", now.tv_sec,
						"bestshare", worker->best_diff);

				ASPRINTF(&fname, "%s/workers/%s", ckp->logdir, worker->workername);
				s = json_dumps(val, JSON_NO_UTF8 | JSON_PRESERVE_ORDER | JSON_EOL);
				add_log_entry(&log_entries, &fname, &s);
				json_decref(val);
			}

			/* Decay times per user */
			per_tdiff = tvdiff(&now, &user->last_share);
			if (per_tdiff > 60) {
				decay_time(&user->dsps1, 0, per_tdiff, 60);
				decay_time(&user->dsps5, 0, per_tdiff, 300);
				decay_time(&user->dsps60, 0, per_tdiff, 3600);
				decay_time(&user->dsps1440, 0, per_tdiff, 86400);
				decay_time(&user->dsps10080, 0, per_tdiff, 604800);
				idle = true;
			}
			ghs = user->dsps1 * nonces;
			suffix_string(ghs, suffix1, 16, 0);

			ghs = user->dsps5 * nonces;
			suffix_string(ghs, suffix5, 16, 0);

			ghs = user->dsps60 * nonces;
			suffix_string(ghs, suffix60, 16, 0);

			ghs = user->dsps1440 * nonces;
			suffix_string(ghs, suffix1440, 16, 0);

			ghs = user->dsps10080 * nonces;
			suffix_string(ghs, suffix10080, 16, 0);

			copy_tv(&user->last_update, &now);

			JSON_CPACK(val, "{ss,ss,ss,ss,ss,si,si,sf}",
					"hashrate1m", suffix1,
					"hashrate5m", suffix5,
					"hashrate1hr", suffix60,
					"hashrate1d", suffix1440,
					"hashrate7d", suffix10080,
					"lastupdate", now.tv_sec,
					"workers", user->workers,
					"bestshare", user->best_diff);

			ASPRINTF(&fname, "%s/users/%s", ckp->logdir, user->username);
			s = json_dumps(val, JSON_NO_UTF8 | JSON_PRESERVE_ORDER | JSON_EOL);
			add_log_entry(&log_entries, &fname, &s);
			if (!idle) {
				s = json_dumps(val, JSON_NO_UTF8 | JSON_PRESERVE_ORDER);
				ASPRINTF(&sp, "User %s:%s", user->username, s);
				dealloc(s);
				add_msg_entry(&char_list, &sp);
			}
			json_decref(val);
		}
		ck_runlock(&sdata->instance_lock);

		/* Dump log entries out of instance_lock */
		dump_log_entries(&log_entries);
		notice_msg_entries(&char_list);

		ghs1 = stats->dsps1 * nonces;
		suffix_string(ghs1, suffix1, 16, 0);

		ghs5 = stats->dsps5 * nonces;
		suffix_string(ghs5, suffix5, 16, 0);

		ghs15 = stats->dsps15 * nonces;
		suffix_string(ghs15, suffix15, 16, 0);

		ghs60 = stats->dsps60 * nonces;
		suffix_string(ghs60, suffix60, 16, 0);

		ghs360 = stats->dsps360 * nonces;
		suffix_string(ghs360, suffix360, 16, 0);

		ghs1440 = stats->dsps1440 * nonces;
		suffix_string(ghs1440, suffix1440, 16, 0);

		ghs10080 = stats->dsps10080 * nonces;
		suffix_string(ghs10080, suffix10080, 16, 0);

		ASPRINTF(&fname, "%s/pool/pool.status", ckp->logdir);
		fp = fopen(fname, "we");
		if (unlikely(!fp))
			LOGERR("Failed to fopen %s", fname);
		dealloc(fname);

		JSON_CPACK(val, "{si,si,si,si,si,si}",
				"runtime", diff.tv_sec,
				"lastupdate", now.tv_sec,
				"Users", stats->users,
				"Workers", stats->workers,
				"Idle", idle_workers,
				"Disconnected", stats->disconnected);
		s = json_dumps(val, JSON_NO_UTF8 | JSON_PRESERVE_ORDER);
		json_decref(val);
		LOGNOTICE("Pool:%s", s);
		fprintf(fp, "%s\n", s);
		dealloc(s);

		JSON_CPACK(val, "{ss,ss,ss,ss,ss,ss,ss}",
				"hashrate1m", suffix1,
				"hashrate5m", suffix5,
				"hashrate15m", suffix15,
				"hashrate1hr", suffix60,
				"hashrate6hr", suffix360,
				"hashrate1d", suffix1440,
				"hashrate7d", suffix10080);
		s = json_dumps(val, JSON_NO_UTF8 | JSON_PRESERVE_ORDER);
		json_decref(val);
		LOGNOTICE("Pool:%s", s);
		fprintf(fp, "%s\n", s);
		dealloc(s);

		JSON_CPACK(val, "{sf,sf,sf,sf}",
				"SPS1m", stats->sps1,
				"SPS5m", stats->sps5,
				"SPS15m", stats->sps15,
				"SPS1h", stats->sps60);
		s = json_dumps(val, JSON_NO_UTF8 | JSON_PRESERVE_ORDER);
		json_decref(val);
		LOGNOTICE("Pool:%s", s);
		fprintf(fp, "%s\n", s);
		dealloc(s);
		fclose(fp);

		if (ckp->proxy && sdata->proxy) {
			proxy_t *proxy, *proxytmp, *subproxy, *subtmp;

			mutex_lock(&sdata->proxy_lock);
			JSON_CPACK(val, "{sI,si,si}",
				   "current", sdata->proxy->id,
				   "active", HASH_COUNT(sdata->proxies),
				   "total", sdata->proxy_count);
			mutex_unlock(&sdata->proxy_lock);

			s = json_dumps(val, JSON_NO_UTF8 | JSON_PRESERVE_ORDER);
			json_decref(val);
			LOGNOTICE("Proxy:%s", s);
			dealloc(s);

			mutex_lock(&sdata->proxy_lock);
			HASH_ITER(hh, sdata->proxies, proxy, proxytmp) {
				JSON_CPACK(val, "{sI,si,sI,sb}",
					   "id", proxy->id,
					   "subproxies", proxy->subproxy_count,
					   "clients", proxy->combined_clients,
					   "alive", !proxy->dead);
				s = json_dumps(val, JSON_NO_UTF8 | JSON_PRESERVE_ORDER);
				json_decref(val);
				ASPRINTF(&sp, "Proxies:%s", s);
				dealloc(s);
				add_msg_entry(&char_list, &sp);
				HASH_ITER(sh, proxy->subproxies, subproxy, subtmp) {
					JSON_CPACK(val, "{sI,si,si,sI,sI,sf,sb}",
						   "id", subproxy->id,
						   "subid", subproxy->subid,
						   "nonce2len", subproxy->nonce2len,
						   "clients", subproxy->bound_clients,
						   "maxclients", subproxy->max_clients,
						   "diff", subproxy->diff,
						   "alive", !subproxy->dead);
					s = json_dumps(val, JSON_NO_UTF8 | JSON_PRESERVE_ORDER);
					json_decref(val);
					ASPRINTF(&sp, "Subproxies:%s", s);
					dealloc(s);
					add_msg_entry(&char_list, &sp);
				}
			}
			mutex_unlock(&sdata->proxy_lock);
			notice_msg_entries(&char_list);
		}

		ts_realtime(&ts_now);
		sprintf(cdfield, "%lu,%lu", ts_now.tv_sec, ts_now.tv_nsec);
		JSON_CPACK(val, "{ss,si,si,si,sf,sf,sf,sf,ss,ss,ss,ss}",
				"poolinstance", ckp->name,
				"elapsed", diff.tv_sec,
				"users", stats->users,
				"workers", stats->workers,
				"hashrate", ghs1,
				"hashrate5m", ghs5,
				"hashrate1hr", ghs60,
				"hashrate24hr", ghs1440,
				"createdate", cdfield,
				"createby", "code",
				"createcode", __func__,
				"createinet", ckp->serverurl[0]);
		ckdbq_add(ckp, ID_POOLSTATS, val);

		/* Update stats 32 times per minute to divide up userstats for
		 * ckdb, displaying status every minute. */
		for (i = 0; i < 32; i++) {
			cksleep_ms_r(&stats->last_update, 1875);
			cksleep_prepare_r(&stats->last_update);
			update_workerstats(ckp, sdata);

			mutex_lock(&sdata->stats_lock);
			stats->accounted_shares += stats->unaccounted_shares;
			stats->accounted_diff_shares += stats->unaccounted_diff_shares;
			stats->accounted_rejects += stats->unaccounted_rejects;

			decay_time(&stats->sps1, stats->unaccounted_shares, 1.875, 60);
			decay_time(&stats->sps5, stats->unaccounted_shares, 1.875, 300);
			decay_time(&stats->sps15, stats->unaccounted_shares, 1.875, 900);
			decay_time(&stats->sps60, stats->unaccounted_shares, 1.875, 3600);

			decay_time(&stats->dsps1, stats->unaccounted_diff_shares, 1.875, 60);
			decay_time(&stats->dsps5, stats->unaccounted_diff_shares, 1.875, 300);
			decay_time(&stats->dsps15, stats->unaccounted_diff_shares, 1.875, 900);
			decay_time(&stats->dsps60, stats->unaccounted_diff_shares, 1.875, 3600);
			decay_time(&stats->dsps360, stats->unaccounted_diff_shares, 1.875, 21600);
			decay_time(&stats->dsps1440, stats->unaccounted_diff_shares, 1.875, 86400);
			decay_time(&stats->dsps10080, stats->unaccounted_diff_shares, 1.875, 604800);

			stats->unaccounted_shares =
			stats->unaccounted_diff_shares =
			stats->unaccounted_rejects = 0;
			mutex_unlock(&sdata->stats_lock);
		}
	}

	return NULL;
}

/* Sends a heartbeat to ckdb every second to maintain the relationship of
 * ckpool always initiating a request -> getting a ckdb response, but allows
 * ckdb to provide specific commands to ckpool. */
static void *ckdb_heartbeat(void *arg)
{
	ckpool_t *ckp = (ckpool_t *)arg;
	sdata_t *sdata = ckp->data;

	pthread_detach(pthread_self());
	rename_proc("heartbeat");

	while (42) {
		char cdfield[64];
		ts_t ts_now;
		json_t *val;

		cksleep_ms(1000);
		if (unlikely(!ckmsgq_empty(sdata->ckdbq))) {
			LOGDEBUG("Witholding heartbeat due to ckdb messages being queued");
			continue;
		}
		ts_realtime(&ts_now);
		sprintf(cdfield, "%lu,%lu", ts_now.tv_sec, ts_now.tv_nsec);
		JSON_CPACK(val, "{ss,ss,ss,ss}",
				"createdate", cdfield,
				"createby", "code",
				"createcode", __func__,
				"createinet", ckp->serverurl[0]);
		ckdbq_add(ckp, ID_HEARTBEAT, val);
	}
	return NULL;
}

static void read_poolstats(ckpool_t *ckp)
{
	char *s = alloca(4096), *pstats, *dsps, *sps;
	sdata_t *sdata = ckp->data;
	pool_stats_t *stats = &sdata->stats;
	int tvsec_diff = 0, ret;
	tv_t now, last;
	json_t *val;
	FILE *fp;

	snprintf(s, 4095, "%s/pool/pool.status", ckp->logdir);
	fp = fopen(s, "re");
	if (!fp) {
		LOGINFO("Pool does not have a logfile to read");
		return;
	}
	memset(s, 0, 4096);
	ret = fread(s, 1, 4095, fp);
	fclose(fp);
	if (ret < 1 || !strlen(s)) {
		LOGDEBUG("No string to read in pool logfile");
		return;
	}
	/* Strip out end of line terminators */
	pstats = strsep(&s, "\n");
	dsps = strsep(&s, "\n");
	sps = strsep(&s, "\n");
	if (!s) {
		LOGINFO("Failed to find EOL in pool logfile");
		return;
	}
	val = json_loads(pstats, 0, NULL);
	if (!val) {
		LOGINFO("Failed to json decode pstats line from pool logfile: %s", pstats);
		return;
	}
	tv_time(&now);
	last.tv_sec = 0;
	json_get_int64(&last.tv_sec, val, "lastupdate");
	json_decref(val);
	LOGINFO("Successfully read pool pstats: %s", pstats);

	val = json_loads(dsps, 0, NULL);
	if (!val) {
		LOGINFO("Failed to json decode dsps line from pool logfile: %s", sps);
		return;
	}
	stats->dsps1 = dsps_from_key(val, "hashrate1m");
	stats->dsps5 = dsps_from_key(val, "hashrate5m");
	stats->dsps15 = dsps_from_key(val, "hashrate15m");
	stats->dsps60 = dsps_from_key(val, "hashrate1hr");
	stats->dsps360 = dsps_from_key(val, "hashrate6hr");
	stats->dsps1440 = dsps_from_key(val, "hashrate1d");
	stats->dsps10080 = dsps_from_key(val, "hashrate7d");
	json_decref(val);
	LOGINFO("Successfully read pool dsps: %s", dsps);

	val = json_loads(sps, 0, NULL);
	if (!val) {
		LOGINFO("Failed to json decode sps line from pool logfile: %s", dsps);
		return;
	}
	json_get_double(&stats->sps1, val, "SPS1m");
	json_get_double(&stats->sps5, val, "SPS5m");
	json_get_double(&stats->sps15, val, "SPS15m");
	json_get_double(&stats->sps60, val, "SPS1h");
	json_decref(val);

	LOGINFO("Successfully read pool sps: %s", sps);
	if (last.tv_sec)
		tvsec_diff = now.tv_sec - last.tv_sec - 60;
	if (tvsec_diff > 60) {
		LOGNOTICE("Old pool stats indicate pool down for %d seconds, decaying stats",
			  tvsec_diff);
		decay_time(&stats->sps1, 0, tvsec_diff, 60);
		decay_time(&stats->sps5, 0, tvsec_diff, 300);
		decay_time(&stats->sps15, 0, tvsec_diff, 900);
		decay_time(&stats->sps60, 0, tvsec_diff, 3600);

		decay_time(&stats->dsps1, 0, tvsec_diff, 60);
		decay_time(&stats->dsps5, 0, tvsec_diff, 300);
		decay_time(&stats->dsps15, 0, tvsec_diff, 900);
		decay_time(&stats->dsps60, 0, tvsec_diff, 3600);
		decay_time(&stats->dsps360, 0, tvsec_diff, 21600);
		decay_time(&stats->dsps1440, 0, tvsec_diff, 86400);
		decay_time(&stats->dsps10080, 0, tvsec_diff, 604800);
	}
}

int stratifier(proc_instance_t *pi)
{
	pthread_t pth_blockupdate, pth_statsupdate, pth_heartbeat;
	ckpool_t *ckp = pi->ckp;
	int ret = 1, threads;
	int64_t randomiser;
	char *buf = NULL;
	sdata_t *sdata;

	LOGWARNING("%s stratifier starting", ckp->name);
	sdata = ckzalloc(sizeof(sdata_t));
	ckp->data = sdata;
	sdata->ckp = ckp;
	sdata->verbose = true;

	/* Wait for the generator to have something for us */
	do {
		if (!ping_main(ckp)) {
			ret = 1;
			goto out;
		}
		if (ckp->proxy)
			break;
		buf = send_recv_proc(ckp->generator, "ping");
	} while (!buf);
	dealloc(buf);

	if (!ckp->proxy) {
		if (!test_address(ckp, ckp->btcaddress)) {
			LOGEMERG("Fatal: btcaddress invalid according to bitcoind");
			goto out;
		}

		/* Store this for use elsewhere */
		hex2bin(scriptsig_header_bin, scriptsig_header, 41);
		address_to_pubkeytxn(sdata->pubkeytxnbin, ckp->btcaddress);

		if (test_address(ckp, ckp->donaddress)) {
			ckp->donvalid = true;
			address_to_pubkeytxn(sdata->donkeytxnbin, ckp->donaddress);
		}
	}

	randomiser = time(NULL);
	sdata->enonce1_64 = htole64(randomiser);
	/* Set the initial id to time as high bits so as to not send the same
	 * id on restarts */
	randomiser <<= 32;
	if (!ckp->proxy)
		sdata->blockchange_id = sdata->workbase_id = randomiser;

	if (!ckp->serverurls) {
		ckp->serverurl[0] = "127.0.0.1";
		ckp->serverurls = 1;
	}
	cklock_init(&sdata->instance_lock);

	mutex_init(&sdata->ckdb_lock);
	sdata->ssends = create_ckmsgq(ckp, "ssender", &ssend_process);
	/* Create half as many share processing threads as there are CPUs */
	threads = sysconf(_SC_NPROCESSORS_ONLN) / 2 ? : 1;
	sdata->sshareq = create_ckmsgqs(ckp, "sprocessor", &sshare_process, threads);
	/* Create 1/4 as many stratum processing threads as there are CPUs */
	threads = threads / 2 ? : 1;
	sdata->srecvs = create_ckmsgqs(ckp, "sreceiver", &srecv_process, threads);
	sdata->sauthq = create_ckmsgq(ckp, "authoriser", &sauth_process);
	sdata->stxnq = create_ckmsgq(ckp, "stxnq", &send_transactions);
	if (!CKP_STANDALONE(ckp)) {
		sdata->ckdbq = create_ckmsgq(ckp, "ckdbqueue", &ckdbq_process);
		create_pthread(&pth_heartbeat, ckdb_heartbeat, ckp);
	}
	read_poolstats(ckp);

	cklock_init(&sdata->workbase_lock);
	if (!ckp->proxy)
		create_pthread(&pth_blockupdate, blockupdate, ckp);
	else {
		mutex_init(&sdata->proxy_lock);
	}

	mutex_init(&sdata->stats_lock);
	create_pthread(&pth_statsupdate, statsupdate, ckp);

	mutex_init(&sdata->share_lock);
	mutex_init(&sdata->block_lock);

	LOGWARNING("%s stratifier ready", ckp->name);

	ret = stratum_loop(ckp, pi);
out:
	if (ckp->proxy) {
		proxy_t *proxy, *tmpproxy;

		mutex_lock(&sdata->proxy_lock);
		HASH_ITER(hh, sdata->proxies, proxy, tmpproxy) {
			HASH_DEL(sdata->proxies, proxy);
			dealloc(proxy);
		}
		mutex_unlock(&sdata->proxy_lock);
	}
	dealloc(ckp->data);
	return process_exit(ckp, pi, ret);
}<|MERGE_RESOLUTION|>--- conflicted
+++ resolved
@@ -1921,12 +1921,8 @@
 	/* See if there are any instances that were dropped that could not be
 	 * moved due to holding a reference and drop them now. */
 	if (unlikely(client->dropped && !ref)) {
-<<<<<<< HEAD
 		dropped = true;
-		__drop_client(sdata, client, user, true, &msg);
-=======
 		__drop_client(sdata, client, true, &msg);
->>>>>>> 825f7de5
 		add_msg_entry(&entries, &msg);
 	}
 	ck_wunlock(&sdata->instance_lock);
